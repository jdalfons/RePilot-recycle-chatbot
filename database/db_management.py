import json
import time
import litellm
import psycopg2
import os
import functools
import streamlit as st

from pymongo import MongoClient

@functools.lru_cache(maxsize=100)  # 🔹 Stocke jusqu'à 100 réponses générées
def cached_generate_fake_answers(question: str, correct_answer: str):
        """
        Vérifie si la question a déjà été traitée récemment.
        Si oui, récupère la réponse stockée sans refaire appel à l'API.
        Sinon, génère de nouvelles réponses incorrectes.

        Args:
            question (str): La question du quiz.
            correct_answer (str): La réponse correcte.

        Returns:
            tuple[str, list[str]]: (Bonne réponse courte, [fausse réponse 1, fausse réponse 2])
        """
        return SQLDatabase.generate_fake_answers(question, correct_answer)

@st.cache_resource
def get_db_connection():
    """ Établit une connexion persistante avec PostgreSQL. """
    return psycopg2.connect(
        dbname=os.getenv('POSTGRES_DBNAME', 'llm'),
        user=os.getenv('POSTGRES_USER', 'llm'),
        password=os.getenv('POSTGRES_PASSWORD', 'llm'),
        host=os.getenv('POSTGRES_HOST', 'localhost'),
        port=int(os.getenv('POSTGRES_PORT', "32003"))
    )
class MongoDB:
    def __init__(self, db_name: str, collection_name: str, data_dir: str = 'data', host: str = 'localhost', port: int = 27017):
        """
        Initialize the MongoDB client with the specified host and port.
        
        Args:
            db_name (str): Name of the database
            collection_name (str): Name of the collection
            data_dir (str): Directory containing JSON files
            host (str): MongoDB host address
            port (int): MongoDB port number
        """
        self.client = MongoClient(host, port)
        self.db_name = db_name
        self.collection_name = collection_name
        self.data_dir = data_dir
        self.db = self.client[db_name]
        self.collection = self.db[collection_name]
        
        # Check if the collection is empty and load data if necessary
        if self.collection.estimated_document_count() == 0:
            self.setup_database()

    def create_collection(self, db_name: str, collection_name: str):
        """
        Create a collection in the specified database.
        
        Args:
            db_name (str): Name of the database
            collection_name (str): Name of the collection
            
        Returns:
            Collection: The created collection
        """
        db = self.client[db_name]
        collection = db[collection_name]
        return collection
    
    def insert_item(self, db_name: str, collection_name: str, item: dict):
        """
        Insert an item into the specified collection.
        
        Args:
            db_name (str): Name of the database
            collection_name (str): Name of the collection
            item (dict): Item to insert
        """
        collection = self.create_collection(db_name, collection_name)
        collection.update_one(
            {'id': item['id'], 'ville': item['ville']},  # Filter to check if the item already exists
            {'$set': item},      # Update the item if it exists
            upsert=True          # Insert the item if it doesn't exist
        )
        # print("Inserted item with ID:", item['id'])
    
    def query_collection(self, db_name: str, collection_name: str, query: dict):
        """
        Query the specified collection.
        
        Args:
            db_name (str): Name of the database
            collection_name (str): Name of the collection
            query (dict): Query to execute
            
        Returns:
            list: List of query results
        """
        collection = self.create_collection(db_name, collection_name)
        results = collection.find(query)
        return list(results)
    
    def setup_database(self):
        """
        Setup the database by inserting data from all JSON files in the specified directory.
        """
        for file_name in os.listdir(self.data_dir):
            if file_name.endswith('.json'):
                file_path = os.path.join(self.data_dir, file_name)
                with open(file_path, 'r', encoding='utf-8') as f:
                    data = json.load(f)
                
                for item in data:
                    mandatory = ['id', 'ville', 'type_dechet', 'produits', 'action', 'instructions']
                    for field in mandatory:
                        if field not in item:
                            raise ValueError(f"Missing field '{field}' in item with ID: {item['id']}")
                    self.insert_item(self.db_name, self.collection_name, item)
        
        # print(f"Data from all JSON files in '{self.data_dir}' verified and inserted into MongoDB collection '{self.collection_name}' if not already present")



class SQLDatabase:
    def __init__(self, db_name: str):
        """
        Initialise la connexion à la base de données PostgreSQL.

        Args:
            db_name (str): Nom de la base de données.
        """
        self.con = get_db_connection()
        self.cursor = self.con.cursor()
        self.db_name = db_name
        self.initialize_database()


    def initialize_database(self):
        """Vérifie et initialise les tables si elles n'existent pas."""
        try:
<<<<<<< HEAD
            self.con = psycopg2.connect(
                dbname=os.getenv('POSTGRES_DBNAME', 'llm'),
                user=os.getenv('POSTGRES_USER', 'llm'),
                password=os.getenv('POSTGRES_PASSWORD', 'llm'),
                host=os.getenv('POSTGRES_HOST', "localhost"),  # Use the correct service name
                port=int(os.getenv('POSTGRES_PORT', "32003")) # 32003
=======
            self.cursor.execute(
                "SELECT table_name FROM information_schema.tables WHERE table_schema='public';"
>>>>>>> 14201efd
            )
            existing_tables = {table[0] for table in self.cursor.fetchall()}
            required_tables = {"chatbot_history", "chatbot_feedback", "quiz_questions", "quiz_responses", "users"}

            missing_tables = required_tables - existing_tables
            if missing_tables:
                print(f"⚠️ Création des tables manquantes : {missing_tables}")
                with open('sql/init.sql', 'r') as file:
                    sql_script = file.read()
                    self.cursor.execute(sql_script)
                    self.con.commit()
                    print("✅ Base de données initialisée avec succès !")
        except Exception as e:
            print(f"❌ Erreur lors de l'initialisation de la base de données : {e}")
            self.con.rollback()

    def add_query(self, query_id: str, query: str, answer: str, embedding_model: str, 
                  generative_model: str, context: str, safe: bool, latency: float, 
                  completion_tokens: int, prompt_tokens: int, query_price: float, 
                  energy_usage: float, gwp: float, username: str = "user"):
        """
        Ajoute une question et une réponse dans l'historique des conversations.
        """
        insert_query = """
        INSERT INTO chatbot_history (
            query_id, query, answer, embedding_model, generative_model, context, 
            safe, latency, completion_tokens, prompt_tokens, query_price,
            energy_usage, gwp, username, timestamp
        ) VALUES (%s, %s, %s, %s, %s, %s, %s, %s, %s, %s, %s, %s, %s, %s, CURRENT_TIMESTAMP)
        """
        try:
            self.cursor.execute(insert_query, (
                query_id, query, answer, embedding_model, generative_model, context,
                safe, latency, completion_tokens, prompt_tokens, query_price,
                energy_usage, gwp, username
            ))
            self.con.commit()
            print("✅ Query ajoutée avec succès.")
        except Exception as e:
            print(f"❌ Erreur lors de l'ajout de la requête : {e}")
            self.con.rollback()

    def save_feedback(self, query_id: str, username: str, feedback: str, comment: str = None):
        """Enregistre le feedback de l'utilisateur."""
        try:
            insert_query = """
            INSERT INTO chatbot_feedback (query_id, username, feedback, comment, timestamp)
            VALUES (%s, %s, %s, %s, CURRENT_TIMESTAMP)
            """
            self.cursor.execute(insert_query, (query_id, username, feedback, comment))
            self.con.commit()
            print(f"✅ Feedback ajouté pour {query_id} : {feedback}")
        except Exception as e:
            print(f"❌ Erreur lors de l'ajout du feedback : {e}")
            self.con.rollback()


    @staticmethod
    def generate_fake_answers(question: str, correct_answer: str, max_retries: int = 3) -> tuple[str, list[str]]:
        """ 
        Génère une version courte de la bonne réponse et deux fausses réponses via Mistral,
        en gérant les erreurs de rate limit avec un backoff.

        Args:
            question (str): La question de base.
            correct_answer (str): La réponse correcte détaillée.
            max_retries (int): Nombre maximal de tentatives en cas d'erreur. 

        Returns:
            tuple[str, list[str]]: (Bonne réponse courte, [fausse réponse 1, fausse réponse 2])
        """
        attempt = 0
        while attempt < max_retries:
            try:
                # 🔹 Étape 1 : Reformuler la bonne réponse en version courte
                reformulation_prompt = f"""
                Voici une réponse détaillée : 
                "{correct_answer}"

                📌 Reformule-la en **une phrase courte et claire** qui garde son sens.
                🔹 Pas plus d'une ligne.
                🔹 Ne change pas le sens.

                Réponds seulement avec la réponse reformulée.
                """
                short_correct_answer = litellm.completion(
                    model="mistral/mistral-large-latest",
                    messages=[{"role": "user", "content": reformulation_prompt}],
                    max_tokens=50,
                    temperature=1.0,
                    api_key=os.getenv("MISTRAL_API_KEY"),
                )["choices"][0]["message"]["content"].strip()

                # 🔹 Étape 2 : Générer les mauvaises réponses
                prompt_fake_answers = f"""
                Tu es un générateur de quiz. Donne **exactement** 2 fausses réponses distinctes et réalistes.

                📌 **Règles à suivre** :
                - **N'ajoute pas** de phrases d'introduction.
                - **Tu dois inclure le nom de la ville mentionnée dans la question.**  
                - **Ne répète pas** la question.
                - Écris **directement** les 2 mauvaises réponses, **chacune sur une ligne**.

                ❓ **Question** : "{question}"
                ✅ **Bonne réponse** : "{correct_answer}"

                🔹 **Mauvaises réponses** :
                1. 
                2. 

                """
                response_fake = litellm.completion(
                    model="mistral/mistral-large-latest",
                    messages=[{"role": "user", "content": prompt_fake_answers}],
                    max_tokens=100,
                    temperature=1.2,
                    api_key=os.getenv("MISTRAL_API_KEY"),
                )["choices"][0]["message"]["content"].strip().split("\n")

                # ✅ Nettoyer et extraire les réponses
                fake_answers = [ans.strip("- ") for ans in response_fake if ans.strip()]
                fake_answers = fake_answers[:2] if len(fake_answers) >= 2 else ["Réponse incorrecte 1", "Réponse incorrecte 2"]

                return short_correct_answer, fake_answers

            except litellm.RateLimitError:
                attempt += 1
                wait_time = 2 ** attempt  # ⏳ Exponential Backoff
                print(f"⚠️ Rate limit atteint. Nouvelle tentative dans {wait_time} secondes...")
                time.sleep(wait_time)

            except Exception as e:
                print(f"❌ Erreur lors de la génération des réponses : {e}")
                return correct_answer, ["Réponse incorrecte 1", "Réponse incorrecte 2"]

        print("❌ Échec après plusieurs tentatives. Retour à une valeur par défaut.")
        return correct_answer, ["Réponse incorrecte 1", "Réponse incorrecte 2"]
    
    def get_quiz_questions(self, username: str, limit: int = 5) -> list[dict]:
        """
        Récupère un quiz basé sur les questions posées par l'utilisateur et génère des réponses incorrectes via le LLM.

        Args:
            username (str): Nom de l'utilisateur.
            limit (int, optional): Nombre de questions à récupérer. Defaults to 5.

        Returns:
            list[dict]: Liste de questions avec "question", "correct_answer", et "fake_answers".
        """
        try:
            # ✅ Vérifier si l'utilisateur existe
            self.cursor.execute("SELECT COUNT(*) FROM users WHERE username = %s;", (username,))
            user_exists = self.cursor.fetchone()[0]

            if user_exists == 0:
                print(f"⚠️ L'utilisateur {username} n'existe pas dans la table users.")
                return [{"message": "⚠️ Aucun compte trouvé pour cet utilisateur."}]

            # ✅ Récupérer les questions aléatoires
            self.cursor.execute(
                """
                SELECT query, answer 
                FROM chatbot_history
                WHERE username = %s  
                ORDER BY RANDOM()
                LIMIT %s;
                """,
                (username, limit),
            )
            questions = self.cursor.fetchall()

            if not questions:
                return [{"message": "⚠️ Aucun historique de questions trouvé pour cet utilisateur."}]

            quiz_data = []
            for query, correct_answer in questions:
                # 🔥 Générer la version courte de la bonne réponse + 2 fausses réponses
                short_correct_answer, fake_answers = cached_generate_fake_answers(query, correct_answer) 


                quiz_data.append({
                    "question": query,
                    "correct_answer": short_correct_answer,
                    "fake_answers": fake_answers
                })

            return quiz_data

        except Exception as e:
            self.con.rollback()  # ✅ Rétablir la base en cas d’erreur
            print(f"❌ Erreur lors de la récupération des questions du quiz : {e}")
            return []

db = SQLDatabase(db_name="poc_rag")<|MERGE_RESOLUTION|>--- conflicted
+++ resolved
@@ -1,350 +1,341 @@
-import json
-import time
-import litellm
-import psycopg2
-import os
-import functools
-import streamlit as st
-
-from pymongo import MongoClient
-
-@functools.lru_cache(maxsize=100)  # 🔹 Stocke jusqu'à 100 réponses générées
-def cached_generate_fake_answers(question: str, correct_answer: str):
-        """
-        Vérifie si la question a déjà été traitée récemment.
-        Si oui, récupère la réponse stockée sans refaire appel à l'API.
-        Sinon, génère de nouvelles réponses incorrectes.
-
-        Args:
-            question (str): La question du quiz.
-            correct_answer (str): La réponse correcte.
-
-        Returns:
-            tuple[str, list[str]]: (Bonne réponse courte, [fausse réponse 1, fausse réponse 2])
-        """
-        return SQLDatabase.generate_fake_answers(question, correct_answer)
-
-@st.cache_resource
-def get_db_connection():
-    """ Établit une connexion persistante avec PostgreSQL. """
-    return psycopg2.connect(
-        dbname=os.getenv('POSTGRES_DBNAME', 'llm'),
-        user=os.getenv('POSTGRES_USER', 'llm'),
-        password=os.getenv('POSTGRES_PASSWORD', 'llm'),
-        host=os.getenv('POSTGRES_HOST', 'localhost'),
-        port=int(os.getenv('POSTGRES_PORT', "32003"))
-    )
-class MongoDB:
-    def __init__(self, db_name: str, collection_name: str, data_dir: str = 'data', host: str = 'localhost', port: int = 27017):
-        """
-        Initialize the MongoDB client with the specified host and port.
-        
-        Args:
-            db_name (str): Name of the database
-            collection_name (str): Name of the collection
-            data_dir (str): Directory containing JSON files
-            host (str): MongoDB host address
-            port (int): MongoDB port number
-        """
-        self.client = MongoClient(host, port)
-        self.db_name = db_name
-        self.collection_name = collection_name
-        self.data_dir = data_dir
-        self.db = self.client[db_name]
-        self.collection = self.db[collection_name]
-        
-        # Check if the collection is empty and load data if necessary
-        if self.collection.estimated_document_count() == 0:
-            self.setup_database()
-
-    def create_collection(self, db_name: str, collection_name: str):
-        """
-        Create a collection in the specified database.
-        
-        Args:
-            db_name (str): Name of the database
-            collection_name (str): Name of the collection
-            
-        Returns:
-            Collection: The created collection
-        """
-        db = self.client[db_name]
-        collection = db[collection_name]
-        return collection
-    
-    def insert_item(self, db_name: str, collection_name: str, item: dict):
-        """
-        Insert an item into the specified collection.
-        
-        Args:
-            db_name (str): Name of the database
-            collection_name (str): Name of the collection
-            item (dict): Item to insert
-        """
-        collection = self.create_collection(db_name, collection_name)
-        collection.update_one(
-            {'id': item['id'], 'ville': item['ville']},  # Filter to check if the item already exists
-            {'$set': item},      # Update the item if it exists
-            upsert=True          # Insert the item if it doesn't exist
-        )
-        # print("Inserted item with ID:", item['id'])
-    
-    def query_collection(self, db_name: str, collection_name: str, query: dict):
-        """
-        Query the specified collection.
-        
-        Args:
-            db_name (str): Name of the database
-            collection_name (str): Name of the collection
-            query (dict): Query to execute
-            
-        Returns:
-            list: List of query results
-        """
-        collection = self.create_collection(db_name, collection_name)
-        results = collection.find(query)
-        return list(results)
-    
-    def setup_database(self):
-        """
-        Setup the database by inserting data from all JSON files in the specified directory.
-        """
-        for file_name in os.listdir(self.data_dir):
-            if file_name.endswith('.json'):
-                file_path = os.path.join(self.data_dir, file_name)
-                with open(file_path, 'r', encoding='utf-8') as f:
-                    data = json.load(f)
-                
-                for item in data:
-                    mandatory = ['id', 'ville', 'type_dechet', 'produits', 'action', 'instructions']
-                    for field in mandatory:
-                        if field not in item:
-                            raise ValueError(f"Missing field '{field}' in item with ID: {item['id']}")
-                    self.insert_item(self.db_name, self.collection_name, item)
-        
-        # print(f"Data from all JSON files in '{self.data_dir}' verified and inserted into MongoDB collection '{self.collection_name}' if not already present")
-
-
-
-class SQLDatabase:
-    def __init__(self, db_name: str):
-        """
-        Initialise la connexion à la base de données PostgreSQL.
-
-        Args:
-            db_name (str): Nom de la base de données.
-        """
-        self.con = get_db_connection()
-        self.cursor = self.con.cursor()
-        self.db_name = db_name
-        self.initialize_database()
-
-
-    def initialize_database(self):
-        """Vérifie et initialise les tables si elles n'existent pas."""
-        try:
-<<<<<<< HEAD
-            self.con = psycopg2.connect(
-                dbname=os.getenv('POSTGRES_DBNAME', 'llm'),
-                user=os.getenv('POSTGRES_USER', 'llm'),
-                password=os.getenv('POSTGRES_PASSWORD', 'llm'),
-                host=os.getenv('POSTGRES_HOST', "localhost"),  # Use the correct service name
-                port=int(os.getenv('POSTGRES_PORT', "32003")) # 32003
-=======
-            self.cursor.execute(
-                "SELECT table_name FROM information_schema.tables WHERE table_schema='public';"
->>>>>>> 14201efd
-            )
-            existing_tables = {table[0] for table in self.cursor.fetchall()}
-            required_tables = {"chatbot_history", "chatbot_feedback", "quiz_questions", "quiz_responses", "users"}
-
-            missing_tables = required_tables - existing_tables
-            if missing_tables:
-                print(f"⚠️ Création des tables manquantes : {missing_tables}")
-                with open('sql/init.sql', 'r') as file:
-                    sql_script = file.read()
-                    self.cursor.execute(sql_script)
-                    self.con.commit()
-                    print("✅ Base de données initialisée avec succès !")
-        except Exception as e:
-            print(f"❌ Erreur lors de l'initialisation de la base de données : {e}")
-            self.con.rollback()
-
-    def add_query(self, query_id: str, query: str, answer: str, embedding_model: str, 
-                  generative_model: str, context: str, safe: bool, latency: float, 
-                  completion_tokens: int, prompt_tokens: int, query_price: float, 
-                  energy_usage: float, gwp: float, username: str = "user"):
-        """
-        Ajoute une question et une réponse dans l'historique des conversations.
-        """
-        insert_query = """
-        INSERT INTO chatbot_history (
-            query_id, query, answer, embedding_model, generative_model, context, 
-            safe, latency, completion_tokens, prompt_tokens, query_price,
-            energy_usage, gwp, username, timestamp
-        ) VALUES (%s, %s, %s, %s, %s, %s, %s, %s, %s, %s, %s, %s, %s, %s, CURRENT_TIMESTAMP)
-        """
-        try:
-            self.cursor.execute(insert_query, (
-                query_id, query, answer, embedding_model, generative_model, context,
-                safe, latency, completion_tokens, prompt_tokens, query_price,
-                energy_usage, gwp, username
-            ))
-            self.con.commit()
-            print("✅ Query ajoutée avec succès.")
-        except Exception as e:
-            print(f"❌ Erreur lors de l'ajout de la requête : {e}")
-            self.con.rollback()
-
-    def save_feedback(self, query_id: str, username: str, feedback: str, comment: str = None):
-        """Enregistre le feedback de l'utilisateur."""
-        try:
-            insert_query = """
-            INSERT INTO chatbot_feedback (query_id, username, feedback, comment, timestamp)
-            VALUES (%s, %s, %s, %s, CURRENT_TIMESTAMP)
-            """
-            self.cursor.execute(insert_query, (query_id, username, feedback, comment))
-            self.con.commit()
-            print(f"✅ Feedback ajouté pour {query_id} : {feedback}")
-        except Exception as e:
-            print(f"❌ Erreur lors de l'ajout du feedback : {e}")
-            self.con.rollback()
-
-
-    @staticmethod
-    def generate_fake_answers(question: str, correct_answer: str, max_retries: int = 3) -> tuple[str, list[str]]:
-        """ 
-        Génère une version courte de la bonne réponse et deux fausses réponses via Mistral,
-        en gérant les erreurs de rate limit avec un backoff.
-
-        Args:
-            question (str): La question de base.
-            correct_answer (str): La réponse correcte détaillée.
-            max_retries (int): Nombre maximal de tentatives en cas d'erreur. 
-
-        Returns:
-            tuple[str, list[str]]: (Bonne réponse courte, [fausse réponse 1, fausse réponse 2])
-        """
-        attempt = 0
-        while attempt < max_retries:
-            try:
-                # 🔹 Étape 1 : Reformuler la bonne réponse en version courte
-                reformulation_prompt = f"""
-                Voici une réponse détaillée : 
-                "{correct_answer}"
-
-                📌 Reformule-la en **une phrase courte et claire** qui garde son sens.
-                🔹 Pas plus d'une ligne.
-                🔹 Ne change pas le sens.
-
-                Réponds seulement avec la réponse reformulée.
-                """
-                short_correct_answer = litellm.completion(
-                    model="mistral/mistral-large-latest",
-                    messages=[{"role": "user", "content": reformulation_prompt}],
-                    max_tokens=50,
-                    temperature=1.0,
-                    api_key=os.getenv("MISTRAL_API_KEY"),
-                )["choices"][0]["message"]["content"].strip()
-
-                # 🔹 Étape 2 : Générer les mauvaises réponses
-                prompt_fake_answers = f"""
-                Tu es un générateur de quiz. Donne **exactement** 2 fausses réponses distinctes et réalistes.
-
-                📌 **Règles à suivre** :
-                - **N'ajoute pas** de phrases d'introduction.
-                - **Tu dois inclure le nom de la ville mentionnée dans la question.**  
-                - **Ne répète pas** la question.
-                - Écris **directement** les 2 mauvaises réponses, **chacune sur une ligne**.
-
-                ❓ **Question** : "{question}"
-                ✅ **Bonne réponse** : "{correct_answer}"
-
-                🔹 **Mauvaises réponses** :
-                1. 
-                2. 
-
-                """
-                response_fake = litellm.completion(
-                    model="mistral/mistral-large-latest",
-                    messages=[{"role": "user", "content": prompt_fake_answers}],
-                    max_tokens=100,
-                    temperature=1.2,
-                    api_key=os.getenv("MISTRAL_API_KEY"),
-                )["choices"][0]["message"]["content"].strip().split("\n")
-
-                # ✅ Nettoyer et extraire les réponses
-                fake_answers = [ans.strip("- ") for ans in response_fake if ans.strip()]
-                fake_answers = fake_answers[:2] if len(fake_answers) >= 2 else ["Réponse incorrecte 1", "Réponse incorrecte 2"]
-
-                return short_correct_answer, fake_answers
-
-            except litellm.RateLimitError:
-                attempt += 1
-                wait_time = 2 ** attempt  # ⏳ Exponential Backoff
-                print(f"⚠️ Rate limit atteint. Nouvelle tentative dans {wait_time} secondes...")
-                time.sleep(wait_time)
-
-            except Exception as e:
-                print(f"❌ Erreur lors de la génération des réponses : {e}")
-                return correct_answer, ["Réponse incorrecte 1", "Réponse incorrecte 2"]
-
-        print("❌ Échec après plusieurs tentatives. Retour à une valeur par défaut.")
-        return correct_answer, ["Réponse incorrecte 1", "Réponse incorrecte 2"]
-    
-    def get_quiz_questions(self, username: str, limit: int = 5) -> list[dict]:
-        """
-        Récupère un quiz basé sur les questions posées par l'utilisateur et génère des réponses incorrectes via le LLM.
-
-        Args:
-            username (str): Nom de l'utilisateur.
-            limit (int, optional): Nombre de questions à récupérer. Defaults to 5.
-
-        Returns:
-            list[dict]: Liste de questions avec "question", "correct_answer", et "fake_answers".
-        """
-        try:
-            # ✅ Vérifier si l'utilisateur existe
-            self.cursor.execute("SELECT COUNT(*) FROM users WHERE username = %s;", (username,))
-            user_exists = self.cursor.fetchone()[0]
-
-            if user_exists == 0:
-                print(f"⚠️ L'utilisateur {username} n'existe pas dans la table users.")
-                return [{"message": "⚠️ Aucun compte trouvé pour cet utilisateur."}]
-
-            # ✅ Récupérer les questions aléatoires
-            self.cursor.execute(
-                """
-                SELECT query, answer 
-                FROM chatbot_history
-                WHERE username = %s  
-                ORDER BY RANDOM()
-                LIMIT %s;
-                """,
-                (username, limit),
-            )
-            questions = self.cursor.fetchall()
-
-            if not questions:
-                return [{"message": "⚠️ Aucun historique de questions trouvé pour cet utilisateur."}]
-
-            quiz_data = []
-            for query, correct_answer in questions:
-                # 🔥 Générer la version courte de la bonne réponse + 2 fausses réponses
-                short_correct_answer, fake_answers = cached_generate_fake_answers(query, correct_answer) 
-
-
-                quiz_data.append({
-                    "question": query,
-                    "correct_answer": short_correct_answer,
-                    "fake_answers": fake_answers
-                })
-
-            return quiz_data
-
-        except Exception as e:
-            self.con.rollback()  # ✅ Rétablir la base en cas d’erreur
-            print(f"❌ Erreur lors de la récupération des questions du quiz : {e}")
-            return []
-
+import json
+import time
+import litellm
+import psycopg2
+import os
+import functools
+import streamlit as st
+
+from pymongo import MongoClient
+
+@functools.lru_cache(maxsize=100)  # 🔹 Stocke jusqu'à 100 réponses générées
+def cached_generate_fake_answers(question: str, correct_answer: str):
+        """
+        Vérifie si la question a déjà été traitée récemment.
+        Si oui, récupère la réponse stockée sans refaire appel à l'API.
+        Sinon, génère de nouvelles réponses incorrectes.
+
+        Args:
+            question (str): La question du quiz.
+            correct_answer (str): La réponse correcte.
+
+        Returns:
+            tuple[str, list[str]]: (Bonne réponse courte, [fausse réponse 1, fausse réponse 2])
+        """
+        return SQLDatabase.generate_fake_answers(question, correct_answer)
+
+@st.cache_resource
+def get_db_connection():
+    """ Établit une connexion persistante avec PostgreSQL. """
+    return psycopg2.connect(
+        dbname=os.getenv('POSTGRES_DBNAME', 'llm'),
+        user=os.getenv('POSTGRES_USER', 'llm'),
+        password=os.getenv('POSTGRES_PASSWORD', 'llm'),
+        host=os.getenv('POSTGRES_HOST', 'localhost'),
+        port=int(os.getenv('POSTGRES_PORT', "32003"))
+    )
+class MongoDB:
+    def __init__(self, db_name: str, collection_name: str, data_dir: str = 'data', host: str = 'localhost', port: int = 27017):
+        """
+        Initialize the MongoDB client with the specified host and port.
+        
+        Args:
+            db_name (str): Name of the database
+            collection_name (str): Name of the collection
+            data_dir (str): Directory containing JSON files
+            host (str): MongoDB host address
+            port (int): MongoDB port number
+        """
+        self.client = MongoClient(host, port)
+        self.db_name = db_name
+        self.collection_name = collection_name
+        self.data_dir = data_dir
+        self.db = self.client[db_name]
+        self.collection = self.db[collection_name]
+        
+        # Check if the collection is empty and load data if necessary
+        if self.collection.estimated_document_count() == 0:
+            self.setup_database()
+
+    def create_collection(self, db_name: str, collection_name: str):
+        """
+        Create a collection in the specified database.
+        
+        Args:
+            db_name (str): Name of the database
+            collection_name (str): Name of the collection
+            
+        Returns:
+            Collection: The created collection
+        """
+        db = self.client[db_name]
+        collection = db[collection_name]
+        return collection
+    
+    def insert_item(self, db_name: str, collection_name: str, item: dict):
+        """
+        Insert an item into the specified collection.
+        
+        Args:
+            db_name (str): Name of the database
+            collection_name (str): Name of the collection
+            item (dict): Item to insert
+        """
+        collection = self.create_collection(db_name, collection_name)
+        collection.update_one(
+            {'id': item['id'], 'ville': item['ville']},  # Filter to check if the item already exists
+            {'$set': item},      # Update the item if it exists
+            upsert=True          # Insert the item if it doesn't exist
+        )
+        # print("Inserted item with ID:", item['id'])
+    
+    def query_collection(self, db_name: str, collection_name: str, query: dict):
+        """
+        Query the specified collection.
+        
+        Args:
+            db_name (str): Name of the database
+            collection_name (str): Name of the collection
+            query (dict): Query to execute
+            
+        Returns:
+            list: List of query results
+        """
+        collection = self.create_collection(db_name, collection_name)
+        results = collection.find(query)
+        return list(results)
+    
+    def setup_database(self):
+        """
+        Setup the database by inserting data from all JSON files in the specified directory.
+        """
+        for file_name in os.listdir(self.data_dir):
+            if file_name.endswith('.json'):
+                file_path = os.path.join(self.data_dir, file_name)
+                with open(file_path, 'r', encoding='utf-8') as f:
+                    data = json.load(f)
+                
+                for item in data:
+                    mandatory = ['id', 'ville', 'type_dechet', 'produits', 'action', 'instructions']
+                    for field in mandatory:
+                        if field not in item:
+                            raise ValueError(f"Missing field '{field}' in item with ID: {item['id']}")
+                    self.insert_item(self.db_name, self.collection_name, item)
+        
+        # print(f"Data from all JSON files in '{self.data_dir}' verified and inserted into MongoDB collection '{self.collection_name}' if not already present")
+
+
+
+class SQLDatabase:
+    def __init__(self, db_name: str):
+        """
+        Initialise la connexion à la base de données PostgreSQL.
+
+        Args:
+            db_name (str): Nom de la base de données.
+        """
+        self.con = get_db_connection()
+        self.cursor = self.con.cursor()
+        self.db_name = db_name
+        self.initialize_database()
+
+
+    def initialize_database(self):
+        """Vérifie et initialise les tables si elles n'existent pas."""
+        try:
+            self.cursor.execute(
+                "SELECT table_name FROM information_schema.tables WHERE table_schema='public';"
+            )
+            existing_tables = {table[0] for table in self.cursor.fetchall()}
+            required_tables = {"chatbot_history", "chatbot_feedback", "quiz_questions", "quiz_responses", "users"}
+
+            missing_tables = required_tables - existing_tables
+            if missing_tables:
+                print(f"⚠️ Création des tables manquantes : {missing_tables}")
+                with open('sql/init.sql', 'r') as file:
+                    sql_script = file.read()
+                    self.cursor.execute(sql_script)
+                    self.con.commit()
+                    print("✅ Base de données initialisée avec succès !")
+        except Exception as e:
+            print(f"❌ Erreur lors de l'initialisation de la base de données : {e}")
+            self.con.rollback()
+
+    def add_query(self, query_id: str, query: str, answer: str, embedding_model: str, 
+                  generative_model: str, context: str, safe: bool, latency: float, 
+                  completion_tokens: int, prompt_tokens: int, query_price: float, 
+                  energy_usage: float, gwp: float, username: str = "user"):
+        """
+        Ajoute une question et une réponse dans l'historique des conversations.
+        """
+        insert_query = """
+        INSERT INTO chatbot_history (
+            query_id, query, answer, embedding_model, generative_model, context, 
+            safe, latency, completion_tokens, prompt_tokens, query_price,
+            energy_usage, gwp, username, timestamp
+        ) VALUES (%s, %s, %s, %s, %s, %s, %s, %s, %s, %s, %s, %s, %s, %s, CURRENT_TIMESTAMP)
+        """
+        try:
+            self.cursor.execute(insert_query, (
+                query_id, query, answer, embedding_model, generative_model, context,
+                safe, latency, completion_tokens, prompt_tokens, query_price,
+                energy_usage, gwp, username
+            ))
+            self.con.commit()
+            print("✅ Query ajoutée avec succès.")
+        except Exception as e:
+            print(f"❌ Erreur lors de l'ajout de la requête : {e}")
+            self.con.rollback()
+
+    def save_feedback(self, query_id: str, username: str, feedback: str, comment: str = None):
+        """Enregistre le feedback de l'utilisateur."""
+        try:
+            insert_query = """
+            INSERT INTO chatbot_feedback (query_id, username, feedback, comment, timestamp)
+            VALUES (%s, %s, %s, %s, CURRENT_TIMESTAMP)
+            """
+            self.cursor.execute(insert_query, (query_id, username, feedback, comment))
+            self.con.commit()
+            print(f"✅ Feedback ajouté pour {query_id} : {feedback}")
+        except Exception as e:
+            print(f"❌ Erreur lors de l'ajout du feedback : {e}")
+            self.con.rollback()
+
+
+    @staticmethod
+    def generate_fake_answers(question: str, correct_answer: str, max_retries: int = 3) -> tuple[str, list[str]]:
+        """ 
+        Génère une version courte de la bonne réponse et deux fausses réponses via Mistral,
+        en gérant les erreurs de rate limit avec un backoff.
+
+        Args:
+            question (str): La question de base.
+            correct_answer (str): La réponse correcte détaillée.
+            max_retries (int): Nombre maximal de tentatives en cas d'erreur. 
+
+        Returns:
+            tuple[str, list[str]]: (Bonne réponse courte, [fausse réponse 1, fausse réponse 2])
+        """
+        attempt = 0
+        while attempt < max_retries:
+            try:
+                # 🔹 Étape 1 : Reformuler la bonne réponse en version courte
+                reformulation_prompt = f"""
+                Voici une réponse détaillée : 
+                "{correct_answer}"
+
+                📌 Reformule-la en **une phrase courte et claire** qui garde son sens.
+                🔹 Pas plus d'une ligne.
+                🔹 Ne change pas le sens.
+
+                Réponds seulement avec la réponse reformulée.
+                """
+                short_correct_answer = litellm.completion(
+                    model="mistral/mistral-large-latest",
+                    messages=[{"role": "user", "content": reformulation_prompt}],
+                    max_tokens=50,
+                    temperature=1.0,
+                    api_key=os.getenv("MISTRAL_API_KEY"),
+                )["choices"][0]["message"]["content"].strip()
+
+                # 🔹 Étape 2 : Générer les mauvaises réponses
+                prompt_fake_answers = f"""
+                Tu es un générateur de quiz. Donne **exactement** 2 fausses réponses distinctes et réalistes.
+
+                📌 **Règles à suivre** :
+                - **N'ajoute pas** de phrases d'introduction.
+                - **Tu dois inclure le nom de la ville mentionnée dans la question.**  
+                - **Ne répète pas** la question.
+                - Écris **directement** les 2 mauvaises réponses, **chacune sur une ligne**.
+
+                ❓ **Question** : "{question}"
+                ✅ **Bonne réponse** : "{correct_answer}"
+
+                🔹 **Mauvaises réponses** :
+                1. 
+                2. 
+
+                """
+                response_fake = litellm.completion(
+                    model="mistral/mistral-large-latest",
+                    messages=[{"role": "user", "content": prompt_fake_answers}],
+                    max_tokens=100,
+                    temperature=1.2,
+                    api_key=os.getenv("MISTRAL_API_KEY"),
+                )["choices"][0]["message"]["content"].strip().split("\n")
+
+                # ✅ Nettoyer et extraire les réponses
+                fake_answers = [ans.strip("- ") for ans in response_fake if ans.strip()]
+                fake_answers = fake_answers[:2] if len(fake_answers) >= 2 else ["Réponse incorrecte 1", "Réponse incorrecte 2"]
+
+                return short_correct_answer, fake_answers
+
+            except litellm.RateLimitError:
+                attempt += 1
+                wait_time = 2 ** attempt  # ⏳ Exponential Backoff
+                print(f"⚠️ Rate limit atteint. Nouvelle tentative dans {wait_time} secondes...")
+                time.sleep(wait_time)
+
+            except Exception as e:
+                print(f"❌ Erreur lors de la génération des réponses : {e}")
+                return correct_answer, ["Réponse incorrecte 1", "Réponse incorrecte 2"]
+
+        print("❌ Échec après plusieurs tentatives. Retour à une valeur par défaut.")
+        return correct_answer, ["Réponse incorrecte 1", "Réponse incorrecte 2"]
+    
+    def get_quiz_questions(self, username: str, limit: int = 5) -> list[dict]:
+        """
+        Récupère un quiz basé sur les questions posées par l'utilisateur et génère des réponses incorrectes via le LLM.
+
+        Args:
+            username (str): Nom de l'utilisateur.
+            limit (int, optional): Nombre de questions à récupérer. Defaults to 5.
+
+        Returns:
+            list[dict]: Liste de questions avec "question", "correct_answer", et "fake_answers".
+        """
+        try:
+            # ✅ Vérifier si l'utilisateur existe
+            self.cursor.execute("SELECT COUNT(*) FROM users WHERE username = %s;", (username,))
+            user_exists = self.cursor.fetchone()[0]
+
+            if user_exists == 0:
+                print(f"⚠️ L'utilisateur {username} n'existe pas dans la table users.")
+                return [{"message": "⚠️ Aucun compte trouvé pour cet utilisateur."}]
+
+            # ✅ Récupérer les questions aléatoires
+            self.cursor.execute(
+                """
+                SELECT query, answer 
+                FROM chatbot_history
+                WHERE username = %s  
+                ORDER BY RANDOM()
+                LIMIT %s;
+                """,
+                (username, limit),
+            )
+            questions = self.cursor.fetchall()
+
+            if not questions:
+                return [{"message": "⚠️ Aucun historique de questions trouvé pour cet utilisateur."}]
+
+            quiz_data = []
+            for query, correct_answer in questions:
+                # 🔥 Générer la version courte de la bonne réponse + 2 fausses réponses
+                short_correct_answer, fake_answers = cached_generate_fake_answers(query, correct_answer) 
+
+
+                quiz_data.append({
+                    "question": query,
+                    "correct_answer": short_correct_answer,
+                    "fake_answers": fake_answers
+                })
+
+            return quiz_data
+
+        except Exception as e:
+            self.con.rollback()  # ✅ Rétablir la base en cas d’erreur
+            print(f"❌ Erreur lors de la récupération des questions du quiz : {e}")
+            return []
+
 db = SQLDatabase(db_name="poc_rag")