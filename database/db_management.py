--- conflicted
+++ resolved
@@ -1,1273 +1,1265 @@
-from typing import Dict, List, Optional, Any
-import pandas as pd
-import hashlib
-import os
-import json
-import jwt
-import datetime
-import logging
-from typing import Optional, Dict, Any
-from pymongo import MongoClient
-import psycopg2
-from psycopg2 import pool
-from uuid import uuid4
-from rag_simulation.schema import Query
-import time
-import litellm
-import os
-import functools
-import streamlit as st
-
-
-# Configure logging
-logging.basicConfig(level=logging.INFO)
-logger = logging.getLogger(__name__)
-
-
-@functools.lru_cache(maxsize=100)  # 🔹 Stocke jusqu'à 100 réponses générées
-def cached_generate_fake_answers(question: str, correct_answer: str):
-    """
-    Vérifie si la question a déjà été traitée récemment.
-    Si oui, récupère la réponse stockée sans refaire appel à l'API.
-    Sinon, génère de nouvelles réponses incorrectes.
-
-    Args:
-        question (str): La question du quiz.
-        correct_answer (str): La réponse correcte.
-
-    Returns:
-        tuple[str, list[str]]: (Bonne réponse courte, [fausse réponse 1, fausse réponse 2])
-    """
-    return SQLDatabase.generate_fake_answers(question, correct_answer)
-
-
-@st.cache_resource
-def get_db_connection():
-    """Établit une connexion persistante avec PostgreSQL."""
-    return psycopg2.connect(
-        dbname=os.getenv("POSTGRES_DBNAME", "llm"),
-        user=os.getenv("POSTGRES_USER", "llm"),
-        password=os.getenv("POSTGRES_PASSWORD", "llm"),
-        host=os.getenv("POSTGRES_HOST", "localhost"),
-        port=int(os.getenv("POSTGRES_PORT", "32003")),
-    )
-
-
-class MongoDB:
-    """MongoDB management for document storage"""
-
-    def __init__(
-        self,
-        db_name: str,
-        collection_name: str,
-        data_dir: str = "data",
-        host: str = "localhost",
-        port: int = 27017,
-    ):
-        """
-        Initialize the MongoDB client with the specified host and port.
-
-        Args:
-            db_name (str): Name of the database
-            collection_name (str): Name of the collection
-            data_dir (str): Directory containing JSON files
-            host (str): MongoDB host address
-            port (int): MongoDB port number
-        """
-        self.client = None
-        self.db = None
-        self.collection = None
-        self.db_name = db_name
-        self.collection_name = collection_name
-        self.data_dir = data_dir
-        self.host = host
-        self.port = port
-        self.connect_to_mongodb()
-
-    def connect_to_mongodb(self):
-        """
-        Connects to the MongoDB database.
-        """
-        try:
-            self.client = MongoClient(self.host, self.port)
-            self.db = self.client[self.db_name]
-            self.collection = self.db[self.collection_name]
-            if self.collection.estimated_document_count() == 0:
-                self.setup_database()
-            print("Connected to MongoDB database")
-        except Exception as e:
-            print(f"Failed to connect to MongoDB: {e}")
-            # raise
-
-    def create_collection(self, db_name: str, collection_name: str):
-        """Create a collection in the specified database"""
-        db = self.client[db_name]
-        collection = db[collection_name]
-        return collection
-
-    def insert_item(self, db_name: str, collection_name: str, item: dict):
-        """Insert an item into the specified collection"""
-        collection = self.create_collection(db_name, collection_name)
-        collection.update_one(
-            {"id": item["id"], "ville": item["ville"]}, {"$set": item}, upsert=True
-        )
-
-    def query_collection(self, db_name: str, collection_name: str, query: dict):
-        """Query the specified collection"""
-        collection = self.create_collection(db_name, collection_name)
-        results = collection.find(query)
-        return list(results)
-
-    def setup_database(self):
-        """Setup the database by inserting data from all JSON files in the specified directory"""
-        for file_name in os.listdir(self.data_dir):
-            if file_name.endswith(".json"):
-                file_path = os.path.join(self.data_dir, file_name)
-                with open(file_path, "r", encoding="utf-8") as f:
-                    data = json.load(f)
-
-                for item in data:
-                    mandatory = [
-                        "id",
-                        "ville",
-                        "type_dechet",
-                        "produits",
-                        "action",
-                        "instructions",
-                    ]
-                    for field in mandatory:
-                        if field not in item:
-                            raise ValueError(
-                                f"Missing field '{field}' in item with ID: {item['id']}"
-                            )
-                    self.insert_item(self.db_name, self.collection_name, item)
-
-
-class SQLDatabase:
-    def __init__(self, db_name: str):
-        """
-        Initialise la connexion à la base de données PostgreSQL.
-
-        Args:
-            db_name (str): Nom de la base de données.
-        """
-        self.con = get_db_connection()
-        self.cursor = self.con.cursor()
-        self.db_name = db_name
-        self.initialize_database()
-        self.check_table_existence()
-
-    def initialize_database(self):
-        """Vérifie et initialise les tables si elles n'existent pas."""
-        try:
-            self.cursor.execute(
-                "SELECT table_name FROM information_schema.tables WHERE table_schema='public';"
-            )
-            existing_tables = {table[0] for table in self.cursor.fetchall()}
-            required_tables = {
-                "chatbot_history",
-                "chatbot_feedback",
-                "quiz_questions",
-                "quiz_responses",
-                "users",
-            }
-
-            missing_tables = required_tables - existing_tables
-            if missing_tables:
-                print(f"⚠️ Création des tables manquantes : {missing_tables}")
-                with open("sql/init.sql", "r") as file:
-                    sql_script = file.read()
-                    self.cursor.execute(sql_script)
-                    self.con.commit()
-                    print("✅ Base de données initialisée avec succès !")
-        except Exception as e:
-            print(f"❌ Erreur lors de l'initialisation de la base de données : {e}")
-            self.con.rollback()
-
-    def add_query(
-        self,
-        query_id: str,
-        query: str,
-        answer: str,
-        embedding_model: str,
-        generative_model: str,
-        context: str,
-        safe: bool,
-        latency: float,
-        completion_tokens: int,
-        prompt_tokens: int,
-        query_price: float,
-        energy_usage: float,
-        gwp: float,
-        username: str = "user",
-    ):
-        """
-        Ajoute une question et une réponse dans l'historique des conversations.
-        """
-        insert_query = """
-        INSERT INTO chatbot_history (
-            query_id, query, answer, embedding_model, generative_model, context, 
-            safe, latency, completion_tokens, prompt_tokens, query_price,
-            energy_usage, gwp, username, timestamp
-        ) VALUES (%s, %s, %s, %s, %s, %s, %s, %s, %s, %s, %s, %s, %s, %s, CURRENT_TIMESTAMP)
-        """
-        try:
-            self.cursor.execute(
-                insert_query,
-                (
-                    query_id,
-                    query,
-                    answer,
-                    embedding_model,
-                    generative_model,
-                    context,
-                    safe,
-                    latency,
-                    completion_tokens,
-                    prompt_tokens,
-                    query_price,
-                    energy_usage,
-                    gwp,
-                    username,
-                ),
-            )
-            self.con.commit()
-
-            print("✅ Query ajoutée avec succès.")
-        except Exception as e:
-            print(f"❌ Erreur lors de l'ajout de la requête : {e}")
-            self.con.rollback()
-
-    def save_feedback(
-        self, query_id: str, username: str, feedback: str, comment: str = None
-    ):
-        """Enregistre le feedback de l'utilisateur."""
-        try:
-            insert_query = """
-            INSERT INTO chatbot_feedback (query_id, username, feedback, comment, timestamp)
-            VALUES (%s, %s, %s, %s, CURRENT_TIMESTAMP)
-            """
-            self.cursor.execute(insert_query, (query_id, username, feedback, comment))
-            self.con.commit()
-            print(f"✅ Feedback ajouté pour {query_id} : {feedback}")
-        except Exception as e:
-            print(f"❌ Erreur lors de l'ajout du feedback : {e}")
-            self.con.rollback()
-
-    @staticmethod
-    def generate_fake_answers(
-        question: str, correct_answer: str, max_retries: int = 3
-    ) -> tuple[str, list[str]]:
-        """
-        Génère une version courte de la bonne réponse et deux fausses réponses via Mistral,
-        en gérant les erreurs de rate limit avec un backoff.
-
-        Args:
-            question (str): La question de base.
-            correct_answer (str): La réponse correcte détaillée.
-            max_retries (int): Nombre maximal de tentatives en cas d'erreur.
-
-        Returns:
-            tuple[str, list[str]]: (Bonne réponse courte, [fausse réponse 1, fausse réponse 2])
-        """
-        attempt = 0
-        while attempt < max_retries:
-            try:
-                # 🔹 Étape 1 : Reformuler la bonne réponse en version courte
-                reformulation_prompt = f"""
-                Voici une réponse détaillée : 
-                "{correct_answer}"
-
-                📌 Reformule-la en **une phrase courte et claire** qui garde son sens.
-                🔹 Pas plus d'une ligne.
-                🔹 Ne change pas le sens.
-
-                Réponds seulement avec la réponse reformulée.
-                """
-                short_correct_answer = litellm.completion(
-                    model="mistral/mistral-large-latest",
-                    messages=[{"role": "user", "content": reformulation_prompt}],
-                    max_tokens=50,
-                    temperature=1.0,
-                    api_key=os.getenv("MISTRAL_API_KEY"),
-                )["choices"][0]["message"]["content"].strip()
-
-                # 🔹 Étape 2 : Générer les mauvaises réponses
-                prompt_fake_answers = f"""
-                Tu es un générateur de quiz. Donne **exactement** 2 fausses réponses distinctes et réalistes.
-
-                📌 **Règles à suivre** :
-                - **N'ajoute pas** de phrases d'introduction.
-                - **Tu dois inclure le nom de la ville mentionnée dans la question.**  
-                - **Ne répète pas** la question.
-                - Écris **directement** les 2 mauvaises réponses, **chacune sur une ligne**.
-
-                ❓ **Question** : "{question}"
-                ✅ **Bonne réponse** : "{correct_answer}"
-
-                🔹 **Mauvaises réponses** :
-                1. 
-                2. 
-
-                """
-                response_fake = (
-                    litellm.completion(
-                        model="mistral/mistral-large-latest",
-                        messages=[{"role": "user", "content": prompt_fake_answers}],
-                        max_tokens=100,
-                        temperature=1.2,
-                        api_key=os.getenv("MISTRAL_API_KEY"),
-                    )["choices"][0]["message"]["content"]
-                    .strip()
-                    .split("\n")
-                )
-
-                # ✅ Nettoyer et extraire les réponses
-                fake_answers = [ans.strip("- ") for ans in response_fake if ans.strip()]
-                fake_answers = (
-                    fake_answers[:2]
-                    if len(fake_answers) >= 2
-                    else ["Réponse incorrecte 1", "Réponse incorrecte 2"]
-                )
-
-                return short_correct_answer, fake_answers
-
-            except litellm.RateLimitError:
-                attempt += 1
-                wait_time = 2**attempt  # ⏳ Exponential Backoff
-                print(
-                    f"⚠️ Rate limit atteint. Nouvelle tentative dans {wait_time} secondes..."
-                )
-                time.sleep(wait_time)
-
-            except Exception as e:
-                print(f"❌ Erreur lors de la génération des réponses : {e}")
-                return correct_answer, ["Réponse incorrecte 1", "Réponse incorrecte 2"]
-
-        print("❌ Échec après plusieurs tentatives. Retour à une valeur par défaut.")
-        return correct_answer, ["Réponse incorrecte 1", "Réponse incorrecte 2"]
-
-    def get_quiz_questions(self, username: str, limit: int = 5) -> list[dict]:
-        """
-        Récupère un quiz basé sur les questions posées par l'utilisateur et génère des réponses incorrectes via le LLM.
-
-        Args:
-            username (str): Nom de l'utilisateur.
-            limit (int, optional): Nombre de questions à récupérer. Defaults to 5.
-
-        Returns:
-            list[dict]: Liste de questions avec "question", "correct_answer", et "fake_answers".
-        """
-        try:
-            # ✅ Vérifier si l'utilisateur existe
-            self.cursor.execute(
-                "SELECT COUNT(*) FROM users WHERE username = %s;", (username,)
-            )
-            user_exists = self.cursor.fetchone()[0]
-
-            if user_exists == 0:
-                print(f"⚠️ L'utilisateur {username} n'existe pas dans la table users.")
-                return [{"message": "⚠️ Aucun compte trouvé pour cet utilisateur."}]
-
-            # ✅ Récupérer les questions aléatoires
-            self.cursor.execute(
-                """
-                SELECT query, answer 
-                FROM chatbot_history
-                WHERE username = %s  
-                ORDER BY RANDOM()
-                LIMIT %s;
-                """,
-                (username, limit),
-            )
-            questions = self.cursor.fetchall()
-
-            if not questions:
-                return [
-                    {
-                        "message": "⚠️ Aucun historique de questions trouvé pour cet utilisateur."
-                    }
-                ]
-
-            quiz_data = []
-            for query, correct_answer in questions:
-                # 🔥 Générer la version courte de la bonne réponse + 2 fausses réponses
-                short_correct_answer, fake_answers = cached_generate_fake_answers(
-                    query, correct_answer
-                )
-
-                quiz_data.append(
-                    {
-                        "question": query,
-                        "correct_answer": short_correct_answer,
-                        "fake_answers": fake_answers,
-                    }
-                )
-
-            return quiz_data
-
-        except Exception as e:
-            self.con.rollback()  # ✅ Rétablir la base en cas d’erreur
-            print(f"❌ Erreur lors de la récupération des questions du quiz : {e}")
-            return []
-
-    def check_table_existence(self):
-        """Check if required tables exist, create if not"""
-        try:
-            self.cursor.execute(
-                """
-                SELECT EXISTS (
-                    SELECT FROM information_schema.tables 
-                    WHERE table_schema = 'public' 
-                    AND table_name = %s
-                )
-            """,
-                ("users",),
-            )
-            if not self.cursor.fetchone()[0]:
-                self.create_tables()
-        except Exception as e:
-            logger.error(f"Table check failed: {e}")
-            raise
-
-    def create_tables(self):
-        """Create required tables from SQL file"""
-        try:
-            with open("sql/init.sql", "r") as file:
-                self.cursor.execute(file.read())
-            self.con.commit()
-            logger.info("Database tables created successfully")
-        except Exception as e:
-            logger.error(f"Table creation failed: {e}")
-            raise
-
-    def verifier_si_utilisateur(self, username: str) -> bool:
-        """
-        Vérifie si un utilisateur existe déjà.
-
-        Args:
-            username (str): Nom d'utilisateur à vérifier
-
-        Returns:
-            bool: True si l'utilisateur existe, False sinon
-        """
-        try:
-            self.cursor.execute(
-                """
-                SELECT EXISTS (
-                    SELECT 1 
-                    FROM users 
-                    WHERE username = %s
-                )
-            """,
-                (username,),
-            )
-            return self.cursor.fetchone()[0]
-        except Exception as e:
-            logger.error(f"Erreur lors de la vérification de l'utilisateur: {e}")
-            raise
-
-    def create_user(self, username: str, password: str, role: str = "user"):
-        """Create new user with secure password hash"""
-        password_hash = hashlib.md5(password.encode()).hexdigest()
-        # user_id = str(uuid4())
-        try:
-            self.cursor.execute(
-                """
-                INSERT INTO users (username, password_hash,  role) 
-                VALUES (%s, %s, %s)
-                RETURNING username
-            """,
-                (username, password_hash, role),
-            )
-            self.con.commit()
-            return self.cursor.fetchone()[0]
-        except Exception as e:
-            logger.error(f"User creation failed: {e}")
-            raise
-
-    def verify_password(self, username: str, password: str) -> bool:
-        """Verify password with MD5 hash"""
-        try:
-            self.cursor.execute(
-                """
-                SELECT password_hash 
-                FROM users 
-                WHERE username = %s
-            """,
-                (username,),
-            )
-            result = self.cursor.fetchone()
-            if result:
-                stored_hash = result[0]
-                password_hash = hashlib.md5(password.encode()).hexdigest()
-                return password_hash == stored_hash
-            return False
-        except Exception as e:
-            logger.error(f"Password verification failed: {e}")
-            raise
-
-    def login_user(self, username: str, password: str, role: str) -> Optional[str]:
-        """Login user and return JWT token"""
-        if self.verify_password(username, password):
-            return self.generate_jwt_token(username, role)
-        return None
-
-    def create_chat_session(self, username: str, title: str) -> str:
-        """Create new chat session"""
-        try:
-            self.cursor.execute(
-                """
-                INSERT INTO chat_sessions (chat_title, username)
-                VALUES (%s, %s)
-                RETURNING chat_title
-            """,
-                (title, username),
-            )
-            self.con.commit()
-            return self.cursor.fetchone()[0]
-        except Exception as e:
-            logger.error(f"Chat session creation failed: {e}")
-            raise
-
-    def ask_line_plot_user(self, username: str) -> pd.DataFrame:
-        """
-        Generates and displays a line plot of average latency per hour.
-
-        Retrieves data from the `chatbot_history` table, computes hourly averages,
-        and visualizes it using a Streamlit line chart.
-
-        Returns:
-            None
-        """
-        self.cursor.execute(
-            """
-        SELECT 
-            timestamp,
-            latency as avg_latency,
-            safe as avg_safe,
-            completion_tokens as avg_completion_tokens,
-            prompt_tokens as avg_prompt_tokens,
-            query_price as avg_query_price,
-            energy_usage as avg_energy_usage,
-            gwp as avg_gwp,
-            count(*) as query_count
-   
-        FROM chatbot_history
-        WHERE username = %s
-        GROUP BY timestamp, avg_latency, avg_safe, avg_completion_tokens, avg_prompt_tokens, avg_query_price, avg_energy_usage, avg_gwp
-        """,
-            (username,),
-        )
-        df_line_plot = pd.DataFrame(
-            self.cursor.fetchall(),
-            columns=[
-                "timestamp",
-                "avg_latency",
-                "avg_safe",
-                "avg_completion_tokens",
-                "avg_prompt_tokens",
-                "avg_query_price",
-                "avg_energy_usage",
-                "avg_gwp",
-                "query_count",
-            ],
-        )
-        df_line_plot["month"] = pd.to_datetime(df_line_plot["timestamp"]).dt.month
-        df_line_plot["day"] = pd.to_datetime(df_line_plot["timestamp"]).dt.day
-        df_line_plot["hour"] = pd.to_datetime(df_line_plot["timestamp"]).dt.hour
-        # df_line_plot["hour"] = pd.to_datetime(df_line_plot["timestamp"]).dt.hour
-        # faire  un time  range  entre  de 3 entre  4-12 et  12-20  et  20-4 ou  chaque  plage  horaire  devient une colone
-        time_range = [(4, 12), (12, 20), (20, 4)]
-        df_line_plot["4h - 12h_latency"] = 0
-        df_line_plot["12h - 20h_latency"] = 0
-        df_line_plot["20h - 4h_latency"] = 0
-
-        df_line_plot["4h - 12h_safe"] = 0
-        df_line_plot["12h - 20h_safe"] = 0
-        df_line_plot["20h - 4h_safe"] = 0
-
-        df_line_plot["4h - 12h_completion_tokens"] = 0
-        df_line_plot["12h - 20h_completion_tokens"] = 0
-        df_line_plot["20h - 4h_completion_tokens"] = 0
-
-        df_line_plot["4h - 12h_prompt_tokens"] = 0
-        df_line_plot["12h - 20h_prompt_tokens"] = 0
-        df_line_plot["20h - 4h_prompt_tokens"] = 0
-
-        df_line_plot["4h - 12h_query_price"] = 0
-        df_line_plot["12h - 20h_query_price"] = 0
-        df_line_plot["20h - 4h_query_price"] = 0
-
-        df_line_plot["4h - 12h_energy_usage"] = 0
-        df_line_plot["12h - 20h_energy_usage"] = 0
-        df_line_plot["20h - 4h_energy_usage"] = 0
-
-        df_line_plot["4h - 12h_gwp"] = 0
-        df_line_plot["12h - 20h_gwp"] = 0
-        df_line_plot["20h - 4h_gwp"] = 0
-
-        df_line_plot["4h - 12h_query_count"] = 0
-        df_line_plot["12h - 20h_query_count"] = 0
-        df_line_plot["20h - 4h_query_count"] = 0
-
-        for i, (start, end) in enumerate(time_range):
-            df_line_plot.loc[
-                (df_line_plot["hour"] >= start) & (df_line_plot["hour"] < end),
-                f"{start}h - {end}h_latency",
-            ] = df_line_plot["avg_latency"]
-            df_line_plot.loc[
-                (df_line_plot["hour"] >= start) & (df_line_plot["hour"] < end),
-                f"{start}h - {end}h_safe",
-            ] = df_line_plot["avg_safe"]
-            df_line_plot.loc[
-                (df_line_plot["hour"] >= start) & (df_line_plot["hour"] < end),
-                f"{start}h - {end}h_completion_tokens",
-            ] = df_line_plot["avg_completion_tokens"]
-            df_line_plot.loc[
-                (df_line_plot["hour"] >= start) & (df_line_plot["hour"] < end),
-                f"{start}h - {end}h_prompt_tokens",
-            ] = df_line_plot["avg_prompt_tokens"]
-            df_line_plot.loc[
-                (df_line_plot["hour"] >= start) & (df_line_plot["hour"] < end),
-                f"{start}h - {end}h_query_price",
-            ] = df_line_plot["avg_query_price"]
-            df_line_plot.loc[
-                (df_line_plot["hour"] >= start) & (df_line_plot["hour"] < end),
-                f"{start}h - {end}h_energy_usage",
-            ] = df_line_plot["avg_energy_usage"]
-            df_line_plot.loc[
-                (df_line_plot["hour"] >= start) & (df_line_plot["hour"] < end),
-                f"{start}h - {end}h_gwp",
-            ] = df_line_plot["avg_gwp"]
-            df_line_plot.loc[
-                (df_line_plot["hour"] >= start) & (df_line_plot["hour"] < end),
-                f"{start}h - {end}h_query_count",
-            ] = df_line_plot["query_count"]
-
-        df_line_plot["datetime"] = pd.to_datetime(df_line_plot["timestamp"])
-        # group by year, month, day, hour
-        df_line_plot = df_line_plot.groupby(["datetime"]).mean().reset_index()
-
-        df_line_plot.set_index("datetime", inplace=True)
-        # print('df_line_plot')
-        # print(df_line_plot)
-        return df_line_plot
-
-    def ask_line_plot(self) -> pd.DataFrame:
-        """
-        Generates and displays a line plot of average latency per hour.
-
-        Retrieves data from the `chatbot_history` table, computes hourly averages,
-        and visualizes it using a Streamlit line chart.
-
-        Returns:
-            None
-        """
-        self.cursor.execute(
-            """
-        SELECT 
-            username,
-            timestamp,
-            latency as avg_latency,
-            safe as avg_safe,
-            completion_tokens as avg_completion_tokens,
-            prompt_tokens as avg_prompt_tokens,
-            query_price as avg_query_price,
-            energy_usage as avg_energy_usage,
-            gwp as avg_gwp,
-            count(*) as query_count
-   
-        FROM chatbot_history
-        
-        GROUP BY  username, timestamp, avg_latency, avg_safe, avg_completion_tokens, avg_prompt_tokens, avg_query_price, avg_energy_usage, avg_gwp
-        """
-        )
-        df_line_plot = pd.DataFrame(
-            self.cursor.fetchall(),
-            columns=[
-                "username",
-                "timestamp",
-                "avg_latency",
-                "avg_safe",
-                "avg_completion_tokens",
-                "avg_prompt_tokens",
-                "avg_query_price",
-                "avg_energy_usage",
-                "avg_gwp",
-                "query_count",
-            ],
-        )
-        df_line_plot["month"] = pd.to_datetime(df_line_plot["timestamp"]).dt.month
-        df_line_plot["day"] = pd.to_datetime(df_line_plot["timestamp"]).dt.day
-        df_line_plot["hour"] = pd.to_datetime(df_line_plot["timestamp"]).dt.hour
-        # df_line_plot["hour"] = pd.to_datetime(df_line_plot["timestamp"]).dt.hour
-        # faire  un time  range  entre  de 3 entre  4-12 et  12-20  et  20-4 ou  chaque  plage  horaire  devient une colone
-        time_range = [(4, 12), (12, 20), (20, 4)]
-        df_line_plot["4h - 12h_latency"] = 0
-        df_line_plot["12h - 20h_latency"] = 0
-        df_line_plot["20h - 4h_latency"] = 0
-
-        df_line_plot["4h - 12h_safe"] = 0
-        df_line_plot["12h - 20h_safe"] = 0
-        df_line_plot["20h - 4h_safe"] = 0
-
-        df_line_plot["4h - 12h_completion_tokens"] = 0
-        df_line_plot["12h - 20h_completion_tokens"] = 0
-        df_line_plot["20h - 4h_completion_tokens"] = 0
-
-        df_line_plot["4h - 12h_prompt_tokens"] = 0
-        df_line_plot["12h - 20h_prompt_tokens"] = 0
-        df_line_plot["20h - 4h_prompt_tokens"] = 0
-
-        df_line_plot["4h - 12h_query_price"] = 0
-        df_line_plot["12h - 20h_query_price"] = 0
-        df_line_plot["20h - 4h_query_price"] = 0
-
-        df_line_plot["4h - 12h_energy_usage"] = 0
-        df_line_plot["12h - 20h_energy_usage"] = 0
-        df_line_plot["20h - 4h_energy_usage"] = 0
-
-        df_line_plot["4h - 12h_gwp"] = 0
-        df_line_plot["12h - 20h_gwp"] = 0
-        df_line_plot["20h - 4h_gwp"] = 0
-
-        df_line_plot["4h - 12h_query_count"] = 0
-        df_line_plot["12h - 20h_query_count"] = 0
-        df_line_plot["20h - 4h_query_count"] = 0
-
-        for i, (start, end) in enumerate(time_range):
-            df_line_plot.loc[
-                (df_line_plot["hour"] >= start) & (df_line_plot["hour"] < end),
-                f"{start}h - {end}h_latency",
-            ] = df_line_plot["avg_latency"]
-            df_line_plot.loc[
-                (df_line_plot["hour"] >= start) & (df_line_plot["hour"] < end),
-                f"{start}h - {end}h_safe",
-            ] = df_line_plot["avg_safe"]
-            df_line_plot.loc[
-                (df_line_plot["hour"] >= start) & (df_line_plot["hour"] < end),
-                f"{start}h - {end}h_completion_tokens",
-            ] = df_line_plot["avg_completion_tokens"]
-            df_line_plot.loc[
-                (df_line_plot["hour"] >= start) & (df_line_plot["hour"] < end),
-                f"{start}h - {end}h_prompt_tokens",
-            ] = df_line_plot["avg_prompt_tokens"]
-            df_line_plot.loc[
-                (df_line_plot["hour"] >= start) & (df_line_plot["hour"] < end),
-                f"{start}h - {end}h_query_price",
-            ] = df_line_plot["avg_query_price"]
-            df_line_plot.loc[
-                (df_line_plot["hour"] >= start) & (df_line_plot["hour"] < end),
-                f"{start}h - {end}h_energy_usage",
-            ] = df_line_plot["avg_energy_usage"]
-            df_line_plot.loc[
-                (df_line_plot["hour"] >= start) & (df_line_plot["hour"] < end),
-                f"{start}h - {end}h_gwp",
-            ] = df_line_plot["avg_gwp"]
-            df_line_plot.loc[
-                (df_line_plot["hour"] >= start) & (df_line_plot["hour"] < end),
-                f"{start}h - {end}h_query_count",
-            ] = df_line_plot["query_count"]
-
-        df_line_plot["datetime"] = pd.to_datetime(df_line_plot["timestamp"])
-        # group by year, month, day, hour
-        # df_line_plot = df_line_plot.groupby(["datetime"]).mean().reset_index()
-
-        df_line_plot.set_index("datetime", inplace=True)
-        print("df_line_plot")
-        print(df_line_plot)
-        return df_line_plot
-
-    def get_user_role(self, username: str) -> str:
-        """Retrieve user role from database"""
-        try:
-            self.cursor.execute(
-                """
-                SELECT role 
-                FROM users 
-                WHERE username = %s
-            """,
-                (username,),
-            )
-            return self.cursor.fetchone()[0]
-        except Exception as e:
-            logger.error(f"Role retrieval failed: {e}")
-            raise
-
-    def get_usernames(self) -> list:  # Ne retourne que le username ?
-        """Retrieve all users from database"""
-        try:
-            self.cursor.execute("SELECT username FROM users")
-            return [row[0] for row in self.cursor.fetchall()]
-        except Exception as e:
-            logger.error(f"User retrieval failed: {e}")
-            raise
-
-    def fetch_all_users(self) -> list:
-        """Retrieve all user information from the database"""
-        try:
-            self.cursor.execute("SELECT * FROM users")  # Récupère toutes les colonnes
-            columns = [
-                desc[0] for desc in self.cursor.description
-            ]  # Liste des noms de colonnes
-            return [
-                dict(zip(columns, row)) for row in self.cursor.fetchall()
-            ]  # Convertit chaque ligne en dict
-        except Exception as e:
-            logger.error(f"Failed to fetch all users: {e}")
-            raise
-
-    def get_all_chats(self) -> list:
-        """Retrieve all chat history from database"""
-        try:
-            self.cursor.execute(
-                """
-                SELECT chat_title, query, answer, created_at
-                FROM chatbot_history
-                ORDER BY created_at ASC
-            """
-            )
-            return self.cursor.fetchall()
-        except Exception as e:
-            logger.error(f"Chat history retrieval failed: {e}")
-            raise
-
-    def get_chat_history(self, username: str) -> list:
-        """Retrieve chat history with sessions"""
-        try:
-            self.cursor.execute(
-                """
-                SELECT 
-                    ch.chat_title,
-                    JSON_AGG(
-                        JSON_BUILD_OBJECT(
-                            'role', CASE WHEN ch.answer IS NULL THEN 'user' ELSE 'assistant' END,
-                            'content', COALESCE(ch.answer, ch.query),
-                            'timestamp', ch.created_at
-                        ) ORDER BY ch.created_at
-                    ) as messages,
-                    MIN(ch.created_at) as date,
-                    COUNT(*) as message_count
-                FROM chatbot_history ch
-                WHERE ch.username = %s
-                GROUP BY ch.chat_title
-                ORDER BY MIN(ch.created_at) DESC
-            """,
-                (username,),
-            )
-
-            chats = []
-            for row in self.cursor.fetchall():
-                chats.append(
-                    {
-                        "title": row[0],
-                        "messages": row[1] if row[1] else [],
-                        "date": row[2],
-                        "message_count": row[3],
-                        "chat_id": row[0],  # Using chat_title as ID
-                    }
-                )
-            return chats
-
-        except Exception as e:
-            logger.error(f"Chat history retrieval failed: {e}")
-            raise
-<<<<<<< HEAD
-=======
-    
-    def get_chat_history_user(self, username: str ) -> list:
-        try:
-            self.cursor.execute("""
-                SELECT  query, answer, created_at
-                FROM chatbot_history
-                WHERE username = %s
-                ORDER BY created_at ASC
-            """, (username,))
-            df = pd.DataFrame(self.cursor.fetchall(), columns=['query', 'answer', 'created_at'])
-            df = df.set_index('created_at')
-            liste = []
-            for i in range(len(df)):
-                liste.append(
-                    {
-                        "role": 'user' ,
-                        "content": df['query'][i]
-                    }
-                )
-                liste.append(
-                    {
-                        "role": 'assistant' ,
-                        "content": df['answer'][i]
-                    }
-                )
-            return liste
-
-        except Exception as e:
-            logger.error(f"Chat history retrieval failed: {e}")
-            raise
->>>>>>> 982229d0
-
-    def get_chat_sessions(self, username: str) -> list:
-        """Retrieve chat sessions"""
-        try:
-            self.cursor.execute(
-                """
-                SELECT chat_title, updated_at
-                FROM chat_sessions
-                WHERE username = %s
-                ORDER BY updated_at DESC
-            """,
-                (username,),
-            )
-            return self.cursor.fetchall()
-        except Exception as e:
-            logger.error(f"Chat session retrieval failed: {e}")
-            raise
-
-    def generate_jwt_token(self, user_id: str, role: str) -> str:
-        """Generate JWT token"""
-        try:
-            payload = {
-                "user_id": user_id,
-                "role": role,
-                "exp": datetime.datetime.utcnow() + datetime.timedelta(days=1),
-            }
-            return jwt.encode(payload, self.SECRET_KEY, algorithm="HS256")
-        except Exception as e:
-            logger.error(f"Token generation failed: {e}")
-            raise
-
-    # ============================= Gestion admins =========================================
-
-    ##########OVERVIEW PAGE##############
-    def get_usage_statistics(self) -> dict:
-        """Retrieve usage statistics"""
-        try:
-            self.cursor.execute(
-                """
-                WITH model_counts AS (
-                SELECT generative_model, COUNT(*) as model_count
-                FROM chatbot_history
-                GROUP BY generative_model
-                ORDER BY model_count DESC
-                LIMIT 1
-                )
-                SELECT 
-                    COUNT(DISTINCT username) AS total_users,
-                    COUNT(DISTINCT chat_title) AS total_chats,
-                    COUNT(*) AS total_queries,
-                    AVG(latency) AS avg_latency,
-                    SUM(query_price) AS total_cost,
-                    SUM(energy_usage) AS total_energy,
-                    SUM(gwp) AS total_gwp,
-                    ROUND(
-                        (COUNT(CASE WHEN safe = true THEN 1 END)::float / 
-                        COUNT(*)::float * 100)::numeric, 
-                        2
-                    ) AS safe_queries_percentage,
-                    (SELECT generative_model FROM model_counts) as most_used_model
-                FROM chatbot_history
-            """
-            )
-            result = self.cursor.fetchone()
-            return {
-                "total_users": result[0],
-                "total_chats": result[1],
-                "total_queries": result[2],
-                "avg_latency": result[3],
-                "total_cost": result[4],
-                "total_energy": result[5],
-                "total_gwp": result[6],
-                "safe_queries_percentage": result[7],
-                "most_used_model": result[8],
-            }
-        except Exception as e:
-            logger.error(f"Usage statistics retrieval failed: {e}")
-            raise
-
-    def get_activity_data(self, start_date: str, end_date: str):
-        query = """
-        SELECT 
-            DATE(created_at) AS activity_date, 
-            COUNT(DISTINCT username) AS user_count,
-            COUNT(query_id) AS query_count
-        FROM chatbot_history
-        WHERE DATE(created_at) BETWEEN %s AND %s  -- Cast vers une date sans heures
-        GROUP BY activity_date
-        ORDER BY activity_date;
-        """
-
-        self.cursor.execute(query, (start_date, end_date))
-        return self.cursor.fetchall()
-
-    ##########USERS PAGE##############
-
-    def delete_user_and_data(self, username: str) -> bool:
-        """Delete a user and all associated data"""
-        try:
-            # Supprimer les données associées dans les autres tables
-            self.cursor.execute(
-                "DELETE FROM chatbot_history WHERE username = %s", (username,)
-            )
-            self.cursor.execute(
-                "DELETE FROM chatbot_feedback WHERE username = %s", (username,)
-            )
-            self.cursor.execute(
-                "DELETE FROM quiz_questions WHERE username = %s", (username,)
-            )
-            self.cursor.execute(
-                "DELETE FROM quiz_responses WHERE username = %s", (username,)
-            )
-            self.cursor.execute(
-                "DELETE FROM chat_sessions WHERE username = %s", (username,)
-            )
-
-            # Supprimer l'utilisateur
-            self.cursor.execute("DELETE FROM users WHERE username = %s", (username,))
-            self.con.commit()
-            return True
-        except Exception as e:
-            logger.error(f"User deletion failed: {e}")
-            self.con.rollback()
-            raise
-
-    def get_top_users_by_metric(self, metric: str) -> List[tuple]:
-        """
-        Retrieve the top 5 users by the selected metric (money, environmental impact, or latency).
-
-        Args:
-            metric (str): The metric to analyze ("Money Spent", "Environmental Impact", or "Latency").
-
-        Returns:
-            List[tuple]: A list of tuples containing (username, metric_value).
-        """
-        try:
-            if metric == "Money Spent":
-                query = """
-                    SELECT username, SUM(query_price) AS total_cost
-                    FROM chatbot_history
-                    GROUP BY username
-                    ORDER BY total_cost DESC
-                    LIMIT 5
-                """
-            elif metric == "Environmental Impact":
-                query = """
-                    SELECT username, SUM(gwp) AS total_gwp
-                    FROM chatbot_history
-                    GROUP BY username
-                    ORDER BY total_gwp DESC
-                    LIMIT 5
-                """
-            elif metric == "Latency":
-                query = """
-                    SELECT username, AVG(latency) AS avg_latency
-                    FROM chatbot_history
-                    GROUP BY username
-                    ORDER BY avg_latency DESC
-                    LIMIT 5
-                """
-            else:
-                raise ValueError("Invalid metric selected.")
-
-            self.cursor.execute(query)
-            return self.cursor.fetchall()
-        except Exception as e:
-            logger.error(f"Error retrieving top users by {metric}: {e}")
-            return []
-
-    def get_user_details(self, username: str) -> dict:
-        """
-        Retrieve basic user information.
-
-        Args:
-            username (str): User's username
-
-        Returns:
-            dict: User details including username, role, creation date and active status
-        """
-        try:
-            self.cursor.execute(
-                """
-                SELECT username, role, created_at, is_active
-                FROM users
-                WHERE username = %s
-            """,
-                (username,),
-            )
-            result = self.cursor.fetchone()
-            return (
-                {
-                    "username": result[0],
-                    "role": result[1],
-                    "created_at": result[2],
-                    "is_active": result[3],
-                }
-                if result
-                else {}
-            )
-        except Exception as e:
-            logger.error(f"Erreur récupération utilisateur : {e}")
-            return {}
-
-    def get_user_statistics(self, username: str) -> dict:
-        """
-        Retrieve user usage statistics.
-
-        Args:
-            username (str): User's username
-
-        Returns:
-            dict: User statistics including chat sessions, queries, costs and performance
-        """
-        try:
-            self.cursor.execute(
-                """
-                SELECT COUNT(DISTINCT chat_title) AS chat_sessions,
-                    COUNT(query) AS total_queries,
-                    COALESCE(SUM(query_price), 0) AS money_spent,
-                    COALESCE(SUM(gwp), 0) AS environmental_impact,
-                    COALESCE(AVG(latency), 0) AS avg_latency
-                FROM chatbot_history
-                WHERE username = %s
-            """,
-                (username,),
-            )
-            result = self.cursor.fetchone()
-            return (
-                {
-                    "Chat Sessions": result[0],
-                    "Total Queries": result[1],
-                    "Money Spent": result[2],
-                    "Environmental Impact": result[3],
-                    "Latency": result[4],
-                }
-                if result
-                else {}
-            )
-        except Exception as e:
-            logger.error(f"Erreur récupération statistiques : {e}")
-            return {}
-
-    def get_user_feedback(self, username: str) -> list:
-        """Récupère l'historique des feedbacks d'un utilisateur."""
-        try:
-            self.cursor.execute(
-                """
-                SELECT feedback, comment, timestamp
-                FROM chatbot_feedback
-                WHERE username = %s
-                ORDER BY timestamp DESC
-            """,
-                (username,),
-            )
-            return self.cursor.fetchall()
-        except Exception as e:
-            logger.error(f"Erreur récupération feedbacks : {e}")
-            return []
-
-    #################### PAGE ADMIN QUIZZ ############################
-    def get_total_quiz_count(self):
-        """
-        Retrieve user feedback history.
-
-        Args:
-            username (str): User's username to fetch feedback for
-
-        Returns:
-            list: List of tuples containing (feedback, comment, timestamp)
-                Empty list if no feedback or error occurs
-        """
-        try:
-            self.cursor.execute("SELECT COUNT(*) FROM quiz_questions")
-            return self.cursor.fetchone()[0]
-        except Exception as e:
-            logger.error(f"Erreur lors de la récupération du nombre de quiz : {e}")
-            return 0
-
-    def get_average_answers_per_quiz(self):
-        """Retourne le nombre moyen de réponses par quiz"""
-        try:
-            self.cursor.execute(
-                """
-                SELECT AVG(answer_count) 
-                FROM (
-                    SELECT COUNT(*) as answer_count 
-                    FROM quiz_responses 
-                    GROUP BY quiz_id
-                ) as subquery
-            """
-            )
-            result = self.cursor.fetchone()[0]
-            return round(result, 2) if result else 0
-        except Exception as e:
-            logger.error(
-                f"Erreur lors de la récupération du nombre moyen de réponses : {e}"
-            )
-            return 0
-
-    def get_quiz_success_rate(self):
-        """Retourne le taux de réussite moyen (%) des utilisateurs"""
-        try:
-            self.cursor.execute(
-                """
-                SELECT 
-                    (COUNT(*) FILTER (WHERE is_correct = true) * 100.0) / COUNT(*) 
-                FROM quiz_responses
-            """
-            )
-            result = self.cursor.fetchone()[0]
-            return round(result, 2) if result else 0
-        except Exception as e:
-            logger.error(f"Erreur lors de la récupération du taux de réussite : {e}")
-            return 0
-
-    def get_top_users_by_success(self, limit=5):
-        """Retourne les utilisateurs avec le meilleur taux de réussite"""
-        try:
-            self.cursor.execute(
-                f"""
-                SELECT username, 
-                       (COUNT(*) FILTER (WHERE is_correct = true) * 100.0) / COUNT(*) AS success_rate
-                FROM quiz_responses
-                GROUP BY username
-                ORDER BY success_rate DESC
-                LIMIT {limit}
-            """
-            )
-            return self.cursor.fetchall()  # Liste de tuples (username, success_rate)
-        except Exception as e:
-            logger.error(
-                f"Erreur lors de la récupération des meilleurs utilisateurs : {e}"
-            )
-            return []
-
-    def get_user_quiz_responses(self, username: str) -> list:
-        """
-        Retrieve user's quiz response history.
-
-        Args:
-            username (str): Username to fetch quiz responses for
-
-        Returns:
-            list: List of tuples containing
-                (question, user_answer, correct_answer, is_correct, answered_at)
-                Empty list if no responses found or error occurs
-        """
-        try:
-            self.cursor.execute(
-                """
-                SELECT q.question, r.user_answer, q.correct_answer, r.is_correct, r.answered_at
-                FROM quiz_responses r
-                JOIN quiz_questions q ON r.quiz_id = q.quiz_id
-                WHERE r.username = %s
-                ORDER BY r.answered_at DESC
-            """,
-                (username,),
-            )
-            return self.cursor.fetchall()
-        except Exception as e:
-            logger.error(f"Erreur récupération réponses quiz : {e}")
-            return []
-
-
-db = SQLDatabase(db_name="poc_rag")
+from typing import Dict, List, Optional, Any
+import pandas as pd
+import hashlib
+import os
+import json
+import jwt
+import datetime
+import logging
+from typing import Optional, Dict, Any
+from pymongo import MongoClient
+import psycopg2
+from psycopg2 import pool
+from uuid import uuid4
+from rag_simulation.schema import Query
+import time
+import litellm
+import os
+import functools
+import streamlit as st
+
+
+# Configure logging
+logging.basicConfig(level=logging.INFO)
+logger = logging.getLogger(__name__)
+
+
+@functools.lru_cache(maxsize=100)  # 🔹 Stocke jusqu'à 100 réponses générées
+def cached_generate_fake_answers(question: str, correct_answer: str):
+    """
+    Vérifie si la question a déjà été traitée récemment.
+    Si oui, récupère la réponse stockée sans refaire appel à l'API.
+    Sinon, génère de nouvelles réponses incorrectes.
+
+    Args:
+        question (str): La question du quiz.
+        correct_answer (str): La réponse correcte.
+
+    Returns:
+        tuple[str, list[str]]: (Bonne réponse courte, [fausse réponse 1, fausse réponse 2])
+    """
+    return SQLDatabase.generate_fake_answers(question, correct_answer)
+
+
+@st.cache_resource
+def get_db_connection():
+    """Établit une connexion persistante avec PostgreSQL."""
+    return psycopg2.connect(
+        dbname=os.getenv("POSTGRES_DBNAME", "llm"),
+        user=os.getenv("POSTGRES_USER", "llm"),
+        password=os.getenv("POSTGRES_PASSWORD", "llm"),
+        host=os.getenv("POSTGRES_HOST", "localhost"),
+        port=int(os.getenv("POSTGRES_PORT", "32003")),
+    )
+
+
+class MongoDB:
+    """MongoDB management for document storage"""
+
+    def __init__(
+        self,
+        db_name: str,
+        collection_name: str,
+        data_dir: str = "data",
+        host: str = "localhost",
+        port: int = 27017,
+    ):
+        """
+        Initialize the MongoDB client with the specified host and port.
+
+        Args:
+            db_name (str): Name of the database
+            collection_name (str): Name of the collection
+            data_dir (str): Directory containing JSON files
+            host (str): MongoDB host address
+            port (int): MongoDB port number
+        """
+        self.client = None
+        self.db = None
+        self.collection = None
+        self.db_name = db_name
+        self.collection_name = collection_name
+        self.data_dir = data_dir
+        self.host = host
+        self.port = port
+        self.connect_to_mongodb()
+
+    def connect_to_mongodb(self):
+        """
+        Connects to the MongoDB database.
+        """
+        try:
+            self.client = MongoClient(self.host, self.port)
+            self.db = self.client[self.db_name]
+            self.collection = self.db[self.collection_name]
+            if self.collection.estimated_document_count() == 0:
+                self.setup_database()
+            print("Connected to MongoDB database")
+        except Exception as e:
+            print(f"Failed to connect to MongoDB: {e}")
+            # raise
+
+    def create_collection(self, db_name: str, collection_name: str):
+        """Create a collection in the specified database"""
+        db = self.client[db_name]
+        collection = db[collection_name]
+        return collection
+
+    def insert_item(self, db_name: str, collection_name: str, item: dict):
+        """Insert an item into the specified collection"""
+        collection = self.create_collection(db_name, collection_name)
+        collection.update_one(
+            {"id": item["id"], "ville": item["ville"]}, {"$set": item}, upsert=True
+        )
+
+    def query_collection(self, db_name: str, collection_name: str, query: dict):
+        """Query the specified collection"""
+        collection = self.create_collection(db_name, collection_name)
+        results = collection.find(query)
+        return list(results)
+
+    def setup_database(self):
+        """Setup the database by inserting data from all JSON files in the specified directory"""
+        for file_name in os.listdir(self.data_dir):
+            if file_name.endswith(".json"):
+                file_path = os.path.join(self.data_dir, file_name)
+                with open(file_path, "r", encoding="utf-8") as f:
+                    data = json.load(f)
+
+                for item in data:
+                    mandatory = [
+                        "id",
+                        "ville",
+                        "type_dechet",
+                        "produits",
+                        "action",
+                        "instructions",
+                    ]
+                    for field in mandatory:
+                        if field not in item:
+                            raise ValueError(
+                                f"Missing field '{field}' in item with ID: {item['id']}"
+                            )
+                    self.insert_item(self.db_name, self.collection_name, item)
+
+
+class SQLDatabase:
+    def __init__(self, db_name: str):
+        """
+        Initialise la connexion à la base de données PostgreSQL.
+
+        Args:
+            db_name (str): Nom de la base de données.
+        """
+        self.con = get_db_connection()
+        self.cursor = self.con.cursor()
+        self.db_name = db_name
+        self.initialize_database()
+        self.check_table_existence()
+
+    def initialize_database(self):
+        """Vérifie et initialise les tables si elles n'existent pas."""
+        try:
+            self.cursor.execute(
+                "SELECT table_name FROM information_schema.tables WHERE table_schema='public';"
+            )
+            existing_tables = {table[0] for table in self.cursor.fetchall()}
+            required_tables = {
+                "chatbot_history",
+                "chatbot_feedback",
+                "quiz_questions",
+                "quiz_responses",
+                "users",
+            }
+
+            missing_tables = required_tables - existing_tables
+            if missing_tables:
+                print(f"⚠️ Création des tables manquantes : {missing_tables}")
+                with open("sql/init.sql", "r") as file:
+                    sql_script = file.read()
+                    self.cursor.execute(sql_script)
+                    self.con.commit()
+                    print("✅ Base de données initialisée avec succès !")
+        except Exception as e:
+            print(f"❌ Erreur lors de l'initialisation de la base de données : {e}")
+            self.con.rollback()
+
+    def add_query(
+        self,
+        query_id: str,
+        query: str,
+        answer: str,
+        embedding_model: str,
+        generative_model: str,
+        context: str,
+        safe: bool,
+        latency: float,
+        completion_tokens: int,
+        prompt_tokens: int,
+        query_price: float,
+        energy_usage: float,
+        gwp: float,
+        username: str = "user",
+    ):
+        """
+        Ajoute une question et une réponse dans l'historique des conversations.
+        """
+        insert_query = """
+        INSERT INTO chatbot_history (
+            query_id, query, answer, embedding_model, generative_model, context, 
+            safe, latency, completion_tokens, prompt_tokens, query_price,
+            energy_usage, gwp, username, timestamp
+        ) VALUES (%s, %s, %s, %s, %s, %s, %s, %s, %s, %s, %s, %s, %s, %s, CURRENT_TIMESTAMP)
+        """
+        try:
+            self.cursor.execute(
+                insert_query,
+                (
+                    query_id,
+                    query,
+                    answer,
+                    embedding_model,
+                    generative_model,
+                    context,
+                    safe,
+                    latency,
+                    completion_tokens,
+                    prompt_tokens,
+                    query_price,
+                    energy_usage,
+                    gwp,
+                    username,
+                ),
+            )
+            self.con.commit()
+
+            print("✅ Query ajoutée avec succès.")
+        except Exception as e:
+            print(f"❌ Erreur lors de l'ajout de la requête : {e}")
+            self.con.rollback()
+
+    def save_feedback(
+        self, query_id: str, username: str, feedback: str, comment: str = None
+    ):
+        """Enregistre le feedback de l'utilisateur."""
+        try:
+            insert_query = """
+            INSERT INTO chatbot_feedback (query_id, username, feedback, comment, timestamp)
+            VALUES (%s, %s, %s, %s, CURRENT_TIMESTAMP)
+            """
+            self.cursor.execute(insert_query, (query_id, username, feedback, comment))
+            self.con.commit()
+            print(f"✅ Feedback ajouté pour {query_id} : {feedback}")
+        except Exception as e:
+            print(f"❌ Erreur lors de l'ajout du feedback : {e}")
+            self.con.rollback()
+
+    @staticmethod
+    def generate_fake_answers(
+        question: str, correct_answer: str, max_retries: int = 3
+    ) -> tuple[str, list[str]]:
+        """
+        Génère une version courte de la bonne réponse et deux fausses réponses via Mistral,
+        en gérant les erreurs de rate limit avec un backoff.
+
+        Args:
+            question (str): La question de base.
+            correct_answer (str): La réponse correcte détaillée.
+            max_retries (int): Nombre maximal de tentatives en cas d'erreur.
+
+        Returns:
+            tuple[str, list[str]]: (Bonne réponse courte, [fausse réponse 1, fausse réponse 2])
+        """
+        attempt = 0
+        while attempt < max_retries:
+            try:
+                # 🔹 Étape 1 : Reformuler la bonne réponse en version courte
+                reformulation_prompt = f"""
+                Voici une réponse détaillée : 
+                "{correct_answer}"
+
+                📌 Reformule-la en **une phrase courte et claire** qui garde son sens.
+                🔹 Pas plus d'une ligne.
+                🔹 Ne change pas le sens.
+
+                Réponds seulement avec la réponse reformulée.
+                """
+                short_correct_answer = litellm.completion(
+                    model="mistral/mistral-large-latest",
+                    messages=[{"role": "user", "content": reformulation_prompt}],
+                    max_tokens=50,
+                    temperature=1.0,
+                    api_key=os.getenv("MISTRAL_API_KEY"),
+                )["choices"][0]["message"]["content"].strip()
+
+                # 🔹 Étape 2 : Générer les mauvaises réponses
+                prompt_fake_answers = f"""
+                Tu es un générateur de quiz. Donne **exactement** 2 fausses réponses distinctes et réalistes.
+
+                📌 **Règles à suivre** :
+                - **N'ajoute pas** de phrases d'introduction.
+                - **Tu dois inclure le nom de la ville mentionnée dans la question.**  
+                - **Ne répète pas** la question.
+                - Écris **directement** les 2 mauvaises réponses, **chacune sur une ligne**.
+
+                ❓ **Question** : "{question}"
+                ✅ **Bonne réponse** : "{correct_answer}"
+
+                🔹 **Mauvaises réponses** :
+                1. 
+                2. 
+
+                """
+                response_fake = (
+                    litellm.completion(
+                        model="mistral/mistral-large-latest",
+                        messages=[{"role": "user", "content": prompt_fake_answers}],
+                        max_tokens=100,
+                        temperature=1.2,
+                        api_key=os.getenv("MISTRAL_API_KEY"),
+                    )["choices"][0]["message"]["content"]
+                    .strip()
+                    .split("\n")
+                )
+
+                # ✅ Nettoyer et extraire les réponses
+                fake_answers = [ans.strip("- ") for ans in response_fake if ans.strip()]
+                fake_answers = (
+                    fake_answers[:2]
+                    if len(fake_answers) >= 2
+                    else ["Réponse incorrecte 1", "Réponse incorrecte 2"]
+                )
+
+                return short_correct_answer, fake_answers
+
+            except litellm.RateLimitError:
+                attempt += 1
+                wait_time = 2**attempt  # ⏳ Exponential Backoff
+                print(
+                    f"⚠️ Rate limit atteint. Nouvelle tentative dans {wait_time} secondes..."
+                )
+                time.sleep(wait_time)
+
+            except Exception as e:
+                print(f"❌ Erreur lors de la génération des réponses : {e}")
+                return correct_answer, ["Réponse incorrecte 1", "Réponse incorrecte 2"]
+
+        print("❌ Échec après plusieurs tentatives. Retour à une valeur par défaut.")
+        return correct_answer, ["Réponse incorrecte 1", "Réponse incorrecte 2"]
+
+    def get_quiz_questions(self, username: str, limit: int = 5) -> list[dict]:
+        """
+        Récupère un quiz basé sur les questions posées par l'utilisateur et génère des réponses incorrectes via le LLM.
+
+        Args:
+            username (str): Nom de l'utilisateur.
+            limit (int, optional): Nombre de questions à récupérer. Defaults to 5.
+
+        Returns:
+            list[dict]: Liste de questions avec "question", "correct_answer", et "fake_answers".
+        """
+        try:
+            # ✅ Vérifier si l'utilisateur existe
+            self.cursor.execute(
+                "SELECT COUNT(*) FROM users WHERE username = %s;", (username,)
+            )
+            user_exists = self.cursor.fetchone()[0]
+
+            if user_exists == 0:
+                print(f"⚠️ L'utilisateur {username} n'existe pas dans la table users.")
+                return [{"message": "⚠️ Aucun compte trouvé pour cet utilisateur."}]
+
+            # ✅ Récupérer les questions aléatoires
+            self.cursor.execute(
+                """
+                SELECT query, answer 
+                FROM chatbot_history
+                WHERE username = %s  
+                ORDER BY RANDOM()
+                LIMIT %s;
+                """,
+                (username, limit),
+            )
+            questions = self.cursor.fetchall()
+
+            if not questions:
+                return [
+                    {
+                        "message": "⚠️ Aucun historique de questions trouvé pour cet utilisateur."
+                    }
+                ]
+
+            quiz_data = []
+            for query, correct_answer in questions:
+                # 🔥 Générer la version courte de la bonne réponse + 2 fausses réponses
+                short_correct_answer, fake_answers = cached_generate_fake_answers(
+                    query, correct_answer
+                )
+
+                quiz_data.append(
+                    {
+                        "question": query,
+                        "correct_answer": short_correct_answer,
+                        "fake_answers": fake_answers,
+                    }
+                )
+
+            return quiz_data
+
+        except Exception as e:
+            self.con.rollback()  # ✅ Rétablir la base en cas d’erreur
+            print(f"❌ Erreur lors de la récupération des questions du quiz : {e}")
+            return []
+
+    def check_table_existence(self):
+        """Check if required tables exist, create if not"""
+        try:
+            self.cursor.execute(
+                """
+                SELECT EXISTS (
+                    SELECT FROM information_schema.tables 
+                    WHERE table_schema = 'public' 
+                    AND table_name = %s
+                )
+            """,
+                ("users",),
+            )
+            if not self.cursor.fetchone()[0]:
+                self.create_tables()
+        except Exception as e:
+            logger.error(f"Table check failed: {e}")
+            raise
+
+    def create_tables(self):
+        """Create required tables from SQL file"""
+        try:
+            with open("sql/init.sql", "r") as file:
+                self.cursor.execute(file.read())
+            self.con.commit()
+            logger.info("Database tables created successfully")
+        except Exception as e:
+            logger.error(f"Table creation failed: {e}")
+            raise
+
+    def verifier_si_utilisateur(self, username: str) -> bool:
+        """
+        Vérifie si un utilisateur existe déjà.
+
+        Args:
+            username (str): Nom d'utilisateur à vérifier
+
+        Returns:
+            bool: True si l'utilisateur existe, False sinon
+        """
+        try:
+            self.cursor.execute(
+                """
+                SELECT EXISTS (
+                    SELECT 1 
+                    FROM users 
+                    WHERE username = %s
+                )
+            """,
+                (username,),
+            )
+            return self.cursor.fetchone()[0]
+        except Exception as e:
+            logger.error(f"Erreur lors de la vérification de l'utilisateur: {e}")
+            raise
+
+    def create_user(self, username: str, password: str, role: str = "user"):
+        """Create new user with secure password hash"""
+        password_hash = hashlib.md5(password.encode()).hexdigest()
+        # user_id = str(uuid4())
+        try:
+            self.cursor.execute(
+                """
+                INSERT INTO users (username, password_hash,  role) 
+                VALUES (%s, %s, %s)
+                RETURNING username
+            """,
+                (username, password_hash, role),
+            )
+            self.con.commit()
+            return self.cursor.fetchone()[0]
+        except Exception as e:
+            logger.error(f"User creation failed: {e}")
+            raise
+
+    def verify_password(self, username: str, password: str) -> bool:
+        """Verify password with MD5 hash"""
+        try:
+            self.cursor.execute(
+                """
+                SELECT password_hash 
+                FROM users 
+                WHERE username = %s
+            """,
+                (username,),
+            )
+            result = self.cursor.fetchone()
+            if result:
+                stored_hash = result[0]
+                password_hash = hashlib.md5(password.encode()).hexdigest()
+                return password_hash == stored_hash
+            return False
+        except Exception as e:
+            logger.error(f"Password verification failed: {e}")
+            raise
+
+    def login_user(self, username: str, password: str, role: str) -> Optional[str]:
+        """Login user and return JWT token"""
+        if self.verify_password(username, password):
+            return self.generate_jwt_token(username, role)
+        return None
+
+    def create_chat_session(self, username: str, title: str) -> str:
+        """Create new chat session"""
+        try:
+            self.cursor.execute(
+                """
+                INSERT INTO chat_sessions (chat_title, username)
+                VALUES (%s, %s)
+                RETURNING chat_title
+            """,
+                (title, username),
+            )
+            self.con.commit()
+            return self.cursor.fetchone()[0]
+        except Exception as e:
+            logger.error(f"Chat session creation failed: {e}")
+            raise
+
+    def ask_line_plot_user(self, username: str) -> pd.DataFrame:
+        """
+        Generates and displays a line plot of average latency per hour.
+
+        Retrieves data from the `chatbot_history` table, computes hourly averages,
+        and visualizes it using a Streamlit line chart.
+
+        Returns:
+            None
+        """
+        self.cursor.execute(
+            """
+        SELECT 
+            timestamp,
+            latency as avg_latency,
+            safe as avg_safe,
+            completion_tokens as avg_completion_tokens,
+            prompt_tokens as avg_prompt_tokens,
+            query_price as avg_query_price,
+            energy_usage as avg_energy_usage,
+            gwp as avg_gwp,
+            count(*) as query_count
+   
+        FROM chatbot_history
+        WHERE username = %s
+        GROUP BY timestamp, avg_latency, avg_safe, avg_completion_tokens, avg_prompt_tokens, avg_query_price, avg_energy_usage, avg_gwp
+        """,
+            (username,),
+        )
+        df_line_plot = pd.DataFrame(
+            self.cursor.fetchall(),
+            columns=[
+                "timestamp",
+                "avg_latency",
+                "avg_safe",
+                "avg_completion_tokens",
+                "avg_prompt_tokens",
+                "avg_query_price",
+                "avg_energy_usage",
+                "avg_gwp",
+                "query_count",
+            ],
+        )
+        df_line_plot["month"] = pd.to_datetime(df_line_plot["timestamp"]).dt.month
+        df_line_plot["day"] = pd.to_datetime(df_line_plot["timestamp"]).dt.day
+        df_line_plot["hour"] = pd.to_datetime(df_line_plot["timestamp"]).dt.hour
+        # df_line_plot["hour"] = pd.to_datetime(df_line_plot["timestamp"]).dt.hour
+        # faire  un time  range  entre  de 3 entre  4-12 et  12-20  et  20-4 ou  chaque  plage  horaire  devient une colone
+        time_range = [(4, 12), (12, 20), (20, 4)]
+        df_line_plot["4h - 12h_latency"] = 0
+        df_line_plot["12h - 20h_latency"] = 0
+        df_line_plot["20h - 4h_latency"] = 0
+
+        df_line_plot["4h - 12h_safe"] = 0
+        df_line_plot["12h - 20h_safe"] = 0
+        df_line_plot["20h - 4h_safe"] = 0
+
+        df_line_plot["4h - 12h_completion_tokens"] = 0
+        df_line_plot["12h - 20h_completion_tokens"] = 0
+        df_line_plot["20h - 4h_completion_tokens"] = 0
+
+        df_line_plot["4h - 12h_prompt_tokens"] = 0
+        df_line_plot["12h - 20h_prompt_tokens"] = 0
+        df_line_plot["20h - 4h_prompt_tokens"] = 0
+
+        df_line_plot["4h - 12h_query_price"] = 0
+        df_line_plot["12h - 20h_query_price"] = 0
+        df_line_plot["20h - 4h_query_price"] = 0
+
+        df_line_plot["4h - 12h_energy_usage"] = 0
+        df_line_plot["12h - 20h_energy_usage"] = 0
+        df_line_plot["20h - 4h_energy_usage"] = 0
+
+        df_line_plot["4h - 12h_gwp"] = 0
+        df_line_plot["12h - 20h_gwp"] = 0
+        df_line_plot["20h - 4h_gwp"] = 0
+
+        df_line_plot["4h - 12h_query_count"] = 0
+        df_line_plot["12h - 20h_query_count"] = 0
+        df_line_plot["20h - 4h_query_count"] = 0
+
+        for i, (start, end) in enumerate(time_range):
+            df_line_plot.loc[
+                (df_line_plot["hour"] >= start) & (df_line_plot["hour"] < end),
+                f"{start}h - {end}h_latency",
+            ] = df_line_plot["avg_latency"]
+            df_line_plot.loc[
+                (df_line_plot["hour"] >= start) & (df_line_plot["hour"] < end),
+                f"{start}h - {end}h_safe",
+            ] = df_line_plot["avg_safe"]
+            df_line_plot.loc[
+                (df_line_plot["hour"] >= start) & (df_line_plot["hour"] < end),
+                f"{start}h - {end}h_completion_tokens",
+            ] = df_line_plot["avg_completion_tokens"]
+            df_line_plot.loc[
+                (df_line_plot["hour"] >= start) & (df_line_plot["hour"] < end),
+                f"{start}h - {end}h_prompt_tokens",
+            ] = df_line_plot["avg_prompt_tokens"]
+            df_line_plot.loc[
+                (df_line_plot["hour"] >= start) & (df_line_plot["hour"] < end),
+                f"{start}h - {end}h_query_price",
+            ] = df_line_plot["avg_query_price"]
+            df_line_plot.loc[
+                (df_line_plot["hour"] >= start) & (df_line_plot["hour"] < end),
+                f"{start}h - {end}h_energy_usage",
+            ] = df_line_plot["avg_energy_usage"]
+            df_line_plot.loc[
+                (df_line_plot["hour"] >= start) & (df_line_plot["hour"] < end),
+                f"{start}h - {end}h_gwp",
+            ] = df_line_plot["avg_gwp"]
+            df_line_plot.loc[
+                (df_line_plot["hour"] >= start) & (df_line_plot["hour"] < end),
+                f"{start}h - {end}h_query_count",
+            ] = df_line_plot["query_count"]
+
+        df_line_plot["datetime"] = pd.to_datetime(df_line_plot["timestamp"])
+        # group by year, month, day, hour
+        df_line_plot = df_line_plot.groupby(["datetime"]).mean().reset_index()
+
+        df_line_plot.set_index("datetime", inplace=True)
+        # print('df_line_plot')
+        # print(df_line_plot)
+        return df_line_plot
+
+    def ask_line_plot(self) -> pd.DataFrame:
+        """
+        Generates and displays a line plot of average latency per hour.
+
+        Retrieves data from the `chatbot_history` table, computes hourly averages,
+        and visualizes it using a Streamlit line chart.
+
+        Returns:
+            None
+        """
+        self.cursor.execute(
+            """
+        SELECT 
+            username,
+            timestamp,
+            latency as avg_latency,
+            safe as avg_safe,
+            completion_tokens as avg_completion_tokens,
+            prompt_tokens as avg_prompt_tokens,
+            query_price as avg_query_price,
+            energy_usage as avg_energy_usage,
+            gwp as avg_gwp,
+            count(*) as query_count
+   
+        FROM chatbot_history
+        
+        GROUP BY  username, timestamp, avg_latency, avg_safe, avg_completion_tokens, avg_prompt_tokens, avg_query_price, avg_energy_usage, avg_gwp
+        """
+        )
+        df_line_plot = pd.DataFrame(
+            self.cursor.fetchall(),
+            columns=[
+                "username",
+                "timestamp",
+                "avg_latency",
+                "avg_safe",
+                "avg_completion_tokens",
+                "avg_prompt_tokens",
+                "avg_query_price",
+                "avg_energy_usage",
+                "avg_gwp",
+                "query_count",
+            ],
+        )
+        df_line_plot["month"] = pd.to_datetime(df_line_plot["timestamp"]).dt.month
+        df_line_plot["day"] = pd.to_datetime(df_line_plot["timestamp"]).dt.day
+        df_line_plot["hour"] = pd.to_datetime(df_line_plot["timestamp"]).dt.hour
+        # df_line_plot["hour"] = pd.to_datetime(df_line_plot["timestamp"]).dt.hour
+        # faire  un time  range  entre  de 3 entre  4-12 et  12-20  et  20-4 ou  chaque  plage  horaire  devient une colone
+        time_range = [(4, 12), (12, 20), (20, 4)]
+        df_line_plot["4h - 12h_latency"] = 0
+        df_line_plot["12h - 20h_latency"] = 0
+        df_line_plot["20h - 4h_latency"] = 0
+
+        df_line_plot["4h - 12h_safe"] = 0
+        df_line_plot["12h - 20h_safe"] = 0
+        df_line_plot["20h - 4h_safe"] = 0
+
+        df_line_plot["4h - 12h_completion_tokens"] = 0
+        df_line_plot["12h - 20h_completion_tokens"] = 0
+        df_line_plot["20h - 4h_completion_tokens"] = 0
+
+        df_line_plot["4h - 12h_prompt_tokens"] = 0
+        df_line_plot["12h - 20h_prompt_tokens"] = 0
+        df_line_plot["20h - 4h_prompt_tokens"] = 0
+
+        df_line_plot["4h - 12h_query_price"] = 0
+        df_line_plot["12h - 20h_query_price"] = 0
+        df_line_plot["20h - 4h_query_price"] = 0
+
+        df_line_plot["4h - 12h_energy_usage"] = 0
+        df_line_plot["12h - 20h_energy_usage"] = 0
+        df_line_plot["20h - 4h_energy_usage"] = 0
+
+        df_line_plot["4h - 12h_gwp"] = 0
+        df_line_plot["12h - 20h_gwp"] = 0
+        df_line_plot["20h - 4h_gwp"] = 0
+
+        df_line_plot["4h - 12h_query_count"] = 0
+        df_line_plot["12h - 20h_query_count"] = 0
+        df_line_plot["20h - 4h_query_count"] = 0
+
+        for i, (start, end) in enumerate(time_range):
+            df_line_plot.loc[
+                (df_line_plot["hour"] >= start) & (df_line_plot["hour"] < end),
+                f"{start}h - {end}h_latency",
+            ] = df_line_plot["avg_latency"]
+            df_line_plot.loc[
+                (df_line_plot["hour"] >= start) & (df_line_plot["hour"] < end),
+                f"{start}h - {end}h_safe",
+            ] = df_line_plot["avg_safe"]
+            df_line_plot.loc[
+                (df_line_plot["hour"] >= start) & (df_line_plot["hour"] < end),
+                f"{start}h - {end}h_completion_tokens",
+            ] = df_line_plot["avg_completion_tokens"]
+            df_line_plot.loc[
+                (df_line_plot["hour"] >= start) & (df_line_plot["hour"] < end),
+                f"{start}h - {end}h_prompt_tokens",
+            ] = df_line_plot["avg_prompt_tokens"]
+            df_line_plot.loc[
+                (df_line_plot["hour"] >= start) & (df_line_plot["hour"] < end),
+                f"{start}h - {end}h_query_price",
+            ] = df_line_plot["avg_query_price"]
+            df_line_plot.loc[
+                (df_line_plot["hour"] >= start) & (df_line_plot["hour"] < end),
+                f"{start}h - {end}h_energy_usage",
+            ] = df_line_plot["avg_energy_usage"]
+            df_line_plot.loc[
+                (df_line_plot["hour"] >= start) & (df_line_plot["hour"] < end),
+                f"{start}h - {end}h_gwp",
+            ] = df_line_plot["avg_gwp"]
+            df_line_plot.loc[
+                (df_line_plot["hour"] >= start) & (df_line_plot["hour"] < end),
+                f"{start}h - {end}h_query_count",
+            ] = df_line_plot["query_count"]
+
+        df_line_plot["datetime"] = pd.to_datetime(df_line_plot["timestamp"])
+        # group by year, month, day, hour
+        # df_line_plot = df_line_plot.groupby(["datetime"]).mean().reset_index()
+
+        df_line_plot.set_index("datetime", inplace=True)
+        print("df_line_plot")
+        print(df_line_plot)
+        return df_line_plot
+
+    def get_user_role(self, username: str) -> str:
+        """Retrieve user role from database"""
+        try:
+            self.cursor.execute(
+                """
+                SELECT role 
+                FROM users 
+                WHERE username = %s
+            """,
+                (username,),
+            )
+            return self.cursor.fetchone()[0]
+        except Exception as e:
+            logger.error(f"Role retrieval failed: {e}")
+            raise
+
+    def get_usernames(self) -> list:  # Ne retourne que le username ?
+        """Retrieve all users from database"""
+        try:
+            self.cursor.execute("SELECT username FROM users")
+            return [row[0] for row in self.cursor.fetchall()]
+        except Exception as e:
+            logger.error(f"User retrieval failed: {e}")
+            raise
+
+    def fetch_all_users(self) -> list:
+        """Retrieve all user information from the database"""
+        try:
+            self.cursor.execute("SELECT * FROM users")  # Récupère toutes les colonnes
+            columns = [
+                desc[0] for desc in self.cursor.description
+            ]  # Liste des noms de colonnes
+            return [
+                dict(zip(columns, row)) for row in self.cursor.fetchall()
+            ]  # Convertit chaque ligne en dict
+        except Exception as e:
+            logger.error(f"Failed to fetch all users: {e}")
+            raise
+
+    def get_all_chats(self) -> list:
+        """Retrieve all chat history from database"""
+        try:
+            self.cursor.execute(
+                """
+                SELECT chat_title, query, answer, created_at
+                FROM chatbot_history
+                ORDER BY created_at ASC
+            """
+            )
+            return self.cursor.fetchall()
+        except Exception as e:
+            logger.error(f"Chat history retrieval failed: {e}")
+            raise
+
+    def get_chat_history(self, username: str) -> list:
+        """Retrieve chat history with sessions"""
+        try:
+            self.cursor.execute(
+                """
+                SELECT 
+                    ch.chat_title,
+                    JSON_AGG(
+                        JSON_BUILD_OBJECT(
+                            'role', CASE WHEN ch.answer IS NULL THEN 'user' ELSE 'assistant' END,
+                            'content', COALESCE(ch.answer, ch.query),
+                            'timestamp', ch.created_at
+                        ) ORDER BY ch.created_at
+                    ) as messages,
+                    MIN(ch.created_at) as date,
+                    COUNT(*) as message_count
+                FROM chatbot_history ch
+                WHERE ch.username = %s
+                GROUP BY ch.chat_title
+                ORDER BY MIN(ch.created_at) DESC
+            """,
+                (username,),
+            )
+
+            chats = []
+            for row in self.cursor.fetchall():
+                chats.append(
+                    {
+                        "title": row[0],
+                        "messages": row[1] if row[1] else [],
+                        "date": row[2],
+                        "message_count": row[3],
+                        "chat_id": row[0],  # Using chat_title as ID
+                    }
+                )
+            return chats
+
+        except Exception as e:
+            logger.error(f"Chat history retrieval failed: {e}")
+            raise
+
+    def get_chat_history_user(self, username: str) -> list:
+        try:
+            self.cursor.execute(
+                """
+                SELECT  query, answer, created_at
+                FROM chatbot_history
+                WHERE username = %s
+                ORDER BY created_at ASC
+            """,
+                (username,),
+            )
+            df = pd.DataFrame(
+                self.cursor.fetchall(), columns=["query", "answer", "created_at"]
+            )
+            df = df.set_index("created_at")
+            liste = []
+            for i in range(len(df)):
+                liste.append({"role": "user", "content": df["query"][i]})
+                liste.append({"role": "assistant", "content": df["answer"][i]})
+            return liste
+
+        except Exception as e:
+            logger.error(f"Chat history retrieval failed: {e}")
+            raise
+
+    def get_chat_sessions(self, username: str) -> list:
+        """Retrieve chat sessions"""
+        try:
+            self.cursor.execute(
+                """
+                SELECT chat_title, updated_at
+                FROM chat_sessions
+                WHERE username = %s
+                ORDER BY updated_at DESC
+            """,
+                (username,),
+            )
+            return self.cursor.fetchall()
+        except Exception as e:
+            logger.error(f"Chat session retrieval failed: {e}")
+            raise
+
+    def generate_jwt_token(self, user_id: str, role: str) -> str:
+        """Generate JWT token"""
+        try:
+            payload = {
+                "user_id": user_id,
+                "role": role,
+                "exp": datetime.datetime.utcnow() + datetime.timedelta(days=1),
+            }
+            return jwt.encode(payload, self.SECRET_KEY, algorithm="HS256")
+        except Exception as e:
+            logger.error(f"Token generation failed: {e}")
+            raise
+
+    # ============================= Gestion admins =========================================
+
+    ##########OVERVIEW PAGE##############
+    def get_usage_statistics(self) -> dict:
+        """Retrieve usage statistics"""
+        try:
+            self.cursor.execute(
+                """
+                WITH model_counts AS (
+                SELECT generative_model, COUNT(*) as model_count
+                FROM chatbot_history
+                GROUP BY generative_model
+                ORDER BY model_count DESC
+                LIMIT 1
+                )
+                SELECT 
+                    COUNT(DISTINCT username) AS total_users,
+                    COUNT(DISTINCT chat_title) AS total_chats,
+                    COUNT(*) AS total_queries,
+                    AVG(latency) AS avg_latency,
+                    SUM(query_price) AS total_cost,
+                    SUM(energy_usage) AS total_energy,
+                    SUM(gwp) AS total_gwp,
+                    ROUND(
+                        (COUNT(CASE WHEN safe = true THEN 1 END)::float / 
+                        COUNT(*)::float * 100)::numeric, 
+                        2
+                    ) AS safe_queries_percentage,
+                    (SELECT generative_model FROM model_counts) as most_used_model
+                FROM chatbot_history
+            """
+            )
+            result = self.cursor.fetchone()
+            return {
+                "total_users": result[0],
+                "total_chats": result[1],
+                "total_queries": result[2],
+                "avg_latency": result[3],
+                "total_cost": result[4],
+                "total_energy": result[5],
+                "total_gwp": result[6],
+                "safe_queries_percentage": result[7],
+                "most_used_model": result[8],
+            }
+        except Exception as e:
+            logger.error(f"Usage statistics retrieval failed: {e}")
+            raise
+
+    def get_activity_data(self, start_date: str, end_date: str):
+        query = """
+        SELECT 
+            DATE(created_at) AS activity_date, 
+            COUNT(DISTINCT username) AS user_count,
+            COUNT(query_id) AS query_count
+        FROM chatbot_history
+        WHERE DATE(created_at) BETWEEN %s AND %s  -- Cast vers une date sans heures
+        GROUP BY activity_date
+        ORDER BY activity_date;
+        """
+
+        self.cursor.execute(query, (start_date, end_date))
+        return self.cursor.fetchall()
+
+    ##########USERS PAGE##############
+
+    def delete_user_and_data(self, username: str) -> bool:
+        """Delete a user and all associated data"""
+        try:
+            # Supprimer les données associées dans les autres tables
+            self.cursor.execute(
+                "DELETE FROM chatbot_history WHERE username = %s", (username,)
+            )
+            self.cursor.execute(
+                "DELETE FROM chatbot_feedback WHERE username = %s", (username,)
+            )
+            self.cursor.execute(
+                "DELETE FROM quiz_questions WHERE username = %s", (username,)
+            )
+            self.cursor.execute(
+                "DELETE FROM quiz_responses WHERE username = %s", (username,)
+            )
+            self.cursor.execute(
+                "DELETE FROM chat_sessions WHERE username = %s", (username,)
+            )
+
+            # Supprimer l'utilisateur
+            self.cursor.execute("DELETE FROM users WHERE username = %s", (username,))
+            self.con.commit()
+            return True
+        except Exception as e:
+            logger.error(f"User deletion failed: {e}")
+            self.con.rollback()
+            raise
+
+    def get_top_users_by_metric(self, metric: str) -> List[tuple]:
+        """
+        Retrieve the top 5 users by the selected metric (money, environmental impact, or latency).
+
+        Args:
+            metric (str): The metric to analyze ("Money Spent", "Environmental Impact", or "Latency").
+
+        Returns:
+            List[tuple]: A list of tuples containing (username, metric_value).
+        """
+        try:
+            if metric == "Money Spent":
+                query = """
+                    SELECT username, SUM(query_price) AS total_cost
+                    FROM chatbot_history
+                    GROUP BY username
+                    ORDER BY total_cost DESC
+                    LIMIT 5
+                """
+            elif metric == "Environmental Impact":
+                query = """
+                    SELECT username, SUM(gwp) AS total_gwp
+                    FROM chatbot_history
+                    GROUP BY username
+                    ORDER BY total_gwp DESC
+                    LIMIT 5
+                """
+            elif metric == "Latency":
+                query = """
+                    SELECT username, AVG(latency) AS avg_latency
+                    FROM chatbot_history
+                    GROUP BY username
+                    ORDER BY avg_latency DESC
+                    LIMIT 5
+                """
+            else:
+                raise ValueError("Invalid metric selected.")
+
+            self.cursor.execute(query)
+            return self.cursor.fetchall()
+        except Exception as e:
+            logger.error(f"Error retrieving top users by {metric}: {e}")
+            return []
+
+    def get_user_details(self, username: str) -> dict:
+        """
+        Retrieve basic user information.
+
+        Args:
+            username (str): User's username
+
+        Returns:
+            dict: User details including username, role, creation date and active status
+        """
+        try:
+            self.cursor.execute(
+                """
+                SELECT username, role, created_at, is_active
+                FROM users
+                WHERE username = %s
+            """,
+                (username,),
+            )
+            result = self.cursor.fetchone()
+            return (
+                {
+                    "username": result[0],
+                    "role": result[1],
+                    "created_at": result[2],
+                    "is_active": result[3],
+                }
+                if result
+                else {}
+            )
+        except Exception as e:
+            logger.error(f"Erreur récupération utilisateur : {e}")
+            return {}
+
+    def get_user_statistics(self, username: str) -> dict:
+        """
+        Retrieve user usage statistics.
+
+        Args:
+            username (str): User's username
+
+        Returns:
+            dict: User statistics including chat sessions, queries, costs and performance
+        """
+        try:
+            self.cursor.execute(
+                """
+                SELECT COUNT(DISTINCT chat_title) AS chat_sessions,
+                    COUNT(query) AS total_queries,
+                    COALESCE(SUM(query_price), 0) AS money_spent,
+                    COALESCE(SUM(gwp), 0) AS environmental_impact,
+                    COALESCE(AVG(latency), 0) AS avg_latency
+                FROM chatbot_history
+                WHERE username = %s
+            """,
+                (username,),
+            )
+            result = self.cursor.fetchone()
+            return (
+                {
+                    "Chat Sessions": result[0],
+                    "Total Queries": result[1],
+                    "Money Spent": result[2],
+                    "Environmental Impact": result[3],
+                    "Latency": result[4],
+                }
+                if result
+                else {}
+            )
+        except Exception as e:
+            logger.error(f"Erreur récupération statistiques : {e}")
+            return {}
+
+    def get_user_feedback(self, username: str) -> list:
+        """Récupère l'historique des feedbacks d'un utilisateur."""
+        try:
+            self.cursor.execute(
+                """
+                SELECT feedback, comment, timestamp
+                FROM chatbot_feedback
+                WHERE username = %s
+                ORDER BY timestamp DESC
+            """,
+                (username,),
+            )
+            return self.cursor.fetchall()
+        except Exception as e:
+            logger.error(f"Erreur récupération feedbacks : {e}")
+            return []
+
+    #################### PAGE ADMIN QUIZZ ############################
+    def get_total_quiz_count(self):
+        """
+        Retrieve user feedback history.
+
+        Args:
+            username (str): User's username to fetch feedback for
+
+        Returns:
+            list: List of tuples containing (feedback, comment, timestamp)
+                Empty list if no feedback or error occurs
+        """
+        try:
+            self.cursor.execute("SELECT COUNT(*) FROM quiz_questions")
+            return self.cursor.fetchone()[0]
+        except Exception as e:
+            logger.error(f"Erreur lors de la récupération du nombre de quiz : {e}")
+            return 0
+
+    def get_average_answers_per_quiz(self):
+        """Retourne le nombre moyen de réponses par quiz"""
+        try:
+            self.cursor.execute(
+                """
+                SELECT AVG(answer_count) 
+                FROM (
+                    SELECT COUNT(*) as answer_count 
+                    FROM quiz_responses 
+                    GROUP BY quiz_id
+                ) as subquery
+            """
+            )
+            result = self.cursor.fetchone()[0]
+            return round(result, 2) if result else 0
+        except Exception as e:
+            logger.error(
+                f"Erreur lors de la récupération du nombre moyen de réponses : {e}"
+            )
+            return 0
+
+    def get_quiz_success_rate(self):
+        """Retourne le taux de réussite moyen (%) des utilisateurs"""
+        try:
+            self.cursor.execute(
+                """
+                SELECT 
+                    (COUNT(*) FILTER (WHERE is_correct = true) * 100.0) / COUNT(*) 
+                FROM quiz_responses
+            """
+            )
+            result = self.cursor.fetchone()[0]
+            return round(result, 2) if result else 0
+        except Exception as e:
+            logger.error(f"Erreur lors de la récupération du taux de réussite : {e}")
+            return 0
+
+    def get_top_users_by_success(self, limit=5):
+        """Retourne les utilisateurs avec le meilleur taux de réussite"""
+        try:
+            self.cursor.execute(
+                f"""
+                SELECT username, 
+                       (COUNT(*) FILTER (WHERE is_correct = true) * 100.0) / COUNT(*) AS success_rate
+                FROM quiz_responses
+                GROUP BY username
+                ORDER BY success_rate DESC
+                LIMIT {limit}
+            """
+            )
+            return self.cursor.fetchall()  # Liste de tuples (username, success_rate)
+        except Exception as e:
+            logger.error(
+                f"Erreur lors de la récupération des meilleurs utilisateurs : {e}"
+            )
+            return []
+
+    def get_user_quiz_responses(self, username: str) -> list:
+        """
+        Retrieve user's quiz response history.
+
+        Args:
+            username (str): Username to fetch quiz responses for
+
+        Returns:
+            list: List of tuples containing
+                (question, user_answer, correct_answer, is_correct, answered_at)
+                Empty list if no responses found or error occurs
+        """
+        try:
+            self.cursor.execute(
+                """
+                SELECT q.question, r.user_answer, q.correct_answer, r.is_correct, r.answered_at
+                FROM quiz_responses r
+                JOIN quiz_questions q ON r.quiz_id = q.quiz_id
+                WHERE r.username = %s
+                ORDER BY r.answered_at DESC
+            """,
+                (username,),
+            )
+            return self.cursor.fetchall()
+        except Exception as e:
+            logger.error(f"Erreur récupération réponses quiz : {e}")
+            return []
+
+
+db = SQLDatabase(db_name="poc_rag")