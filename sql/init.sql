--- conflicted
+++ resolved
@@ -1,20 +1,16 @@
-<<<<<<< HEAD
--- Drop existing tables if they exist
-=======
+ 
 -- Supprimer les tables existantes si elles existent
 DROP TABLE IF EXISTS quiz_responses;
 DROP TABLE IF EXISTS quiz_questions;
 DROP TABLE IF EXISTS chatbot_feedback;
->>>>>>> e0b46807
+ 
 DROP TABLE IF EXISTS chatbot_history;
 DROP TABLE IF EXISTS chat_sessions;
 DROP TABLE IF EXISTS users;
 
-<<<<<<< HEAD
--- Create users table
-=======
+ 
 -- Table des utilisateurs
->>>>>>> e0b46807
+ 
 CREATE TABLE users (
     username TEXT PRIMARY KEY,
     password_hash TEXT NOT NULL,
@@ -23,11 +19,7 @@
     is_active BOOLEAN DEFAULT true
 );
 
-<<<<<<< HEAD
--- Create chat_sessions table
-=======
 -- Table des sessions de chat
->>>>>>> e0b46807
 CREATE TABLE chat_sessions (
     chat_title TEXT PRIMARY KEY,
     username TEXT REFERENCES users(username),
@@ -35,11 +27,7 @@
     updated_at TIMESTAMP DEFAULT CURRENT_TIMESTAMP
 );
 
-<<<<<<< HEAD
--- Create chatbot_history table
-=======
 -- Table des historiques de conversation
->>>>>>> e0b46807
 CREATE TABLE chatbot_history (
     query_id UUID PRIMARY KEY DEFAULT gen_random_uuid(),
     chat_title TEXT REFERENCES chat_sessions(chat_title),
@@ -49,10 +37,6 @@
     embedding_model TEXT,  -- ✅ Assure-toi que cette ligne est bien là !
     generative_model TEXT,
     context TEXT,
-<<<<<<< HEAD
-    timestamp TIMESTAMP DEFAULT CURRENT_TIMESTAMP,
-=======
->>>>>>> e0b46807
     safe BOOLEAN DEFAULT true,
     latency REAL,
     completion_tokens INTEGER,
@@ -60,16 +44,6 @@
     query_price REAL,
     energy_usage REAL,
     gwp REAL,
-<<<<<<< HEAD
-    created_at TIMESTAMP DEFAULT CURRENT_TIMESTAMP
-);
-
--- Indexes
-CREATE INDEX idx_chatbot_history_chat_title ON chatbot_history(chat_title);
-CREATE INDEX idx_chatbot_history_username ON chatbot_history(username);
-CREATE INDEX idx_chatbot_history_timestamp ON chatbot_history(timestamp);
-CREATE INDEX idx_users_username ON users(username);
-=======
     timestamp TIMESTAMP DEFAULT CURRENT_TIMESTAMP
 );
 
@@ -103,7 +77,6 @@
     answered_at TIMESTAMP DEFAULT CURRENT_TIMESTAMP
 );
 
->>>>>>> e0b46807
 
 -- Default Admin User
 INSERT INTO users (username, password_hash, role) 
