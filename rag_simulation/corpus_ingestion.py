--- conflicted
+++ resolved
@@ -1,201 +1,158 @@
-import os
-import re
-import logging
-import chromadb
-import uuid
-from tqdm import tqdm
-from dotenv import load_dotenv
-
-from utils import JSONProcessor
-from database.db_management import MongoDB
-from sentence_transformers import SentenceTransformer
-from chromadb.config import Settings
-
-# Charger les variables d'environnement
-load_dotenv()
-MONGO_HOST = os.getenv('MONGO_HOST', 'localhost')
-
-class BDDChunks:
-    """
-    Classe pour gérer l'ingestion de données depuis MongoDB vers ChromaDB avec génération d'embeddings.
-    """
-
-    def __init__(self, embedding_model: str):
-        """
-        Initialise l'instance BDDChunks.
-
-        Args:
-            embedding_model (str): Modèle utilisé pour générer les embeddings.
-        """
-        self.client = chromadb.PersistentClient(
-            path="./chromadb",
-            settings=Settings(anonymized_telemetry=False)
-        )
-        self.embedding_model = SentenceTransformer(embedding_model)
-        self.embedding_name = embedding_model
-        self.chroma_db = None  # La collection sera créée dynamiquement
-        self.collection_name = "dechets_collection"
-
-    def reset_chroma_collection(self) -> None:
-        """
-        Supprime l'ancienne collection pour éviter les doublons et la recrée proprement.
-        """
-        try:
-            self.client.delete_collection(self.collection_name)
-            logging.info(f"🗑️ Collection ChromaDB '{self.collection_name}' supprimée.")
-        except Exception:
-            logging.warning(f"⚠️ Impossible de supprimer la collection '{self.collection_name}', peut-être inexistante.")
-
-        # Création de la nouvelle collection
-        self.chroma_db = self.client.get_or_create_collection(name=self.collection_name)
-        logging.info(f"✅ Nouvelle collection ChromaDB créée : {self.collection_name}")
-
-    def get_documents(self, collection: str = 'dechets', database: str = 'rag') -> tuple[list[str], list[str]]:
-        """
-        Récupère les documents de MongoDB.
-
-        Args:
-            collection (str, optional): Nom de la collection MongoDB. Defaults to 'dechets'.
-            database (str, optional): Nom de la base MongoDB. Defaults to 'rag'.
-
-        Returns:
-            tuple[list[str], list[str]]: Liste des documents texte et des IDs.
-        """
-        mongo_db = MongoDB(db_name=database, collection_name=collection, host=MONGO_HOST)
-        all_documents = mongo_db.query_collection(db_name=database, collection_name=collection, query={})
-
-        if not all_documents:
-            logging.warning("⚠️ Aucun document trouvé dans MongoDB ! Vérifiez la base de données.")
-
-        ids = [str(doc['_id']) for doc in all_documents]
-        documents = [
-            " ".join([f"{k}: {v}" for k, v in doc.items() if k not in ['_id', 'id']])
-            for doc in all_documents
-        ]
-
-        return documents, ids
-
-    def add_embeddings(self, list_chunks: list[str], ids: list[str], batch_size: int = 100) -> None:
-        """
-        Ajoute des embeddings et métadonnées dans ChromaDB.
-
-        Args:
-            list_chunks (list[str]): Liste des textes à indexer.
-            ids (list[str]): Liste des IDs MongoDB correspondant aux documents.
-            batch_size (int): Nombre de documents traités par lot.
-        """
-        if self.chroma_db is None:
-<<<<<<< HEAD
-            raise RuntimeError("Must instantiate a ChromaDB collection first!")
-        if len(list_chunks) < batch_size:
-            batch_size_for_chromadb = len(list_chunks)
-        else:
-            batch_size_for_chromadb = batch_size
-        
-        
-        # Divide ids and chunks into lists of max 160
-        divided_chunks = [list_chunks[i:i + 160] for i in range(0, len(list_chunks), 160)]
-        divided_ids = [ids[i:i + 160] for i in range(0, len(ids), 160)]
-        for i in tqdm(range(len(divided_chunks))): 
-            self.chroma_db.add(documents=divided_chunks[i], ids=divided_ids[i])
-
-
-    def get_documents(self, host: str, collection: str='dechets', database: str='rag') -> tuple[list[str], list[str]]:
-        
-        mongoDb = MongoDB(
-            db_name=database,
-            collection_name=collection, 
-            host=host
-            )
-        
-        
-
-        all_documents_list = mongoDb.query_collection(database, collection, dict()) # version originale, dict pour tout prendre, est-ce que l'output est le même ?
-        ids = [str(doc['_id']) for doc in all_documents_list]
-        documents = [" ".join([f"{k}: {v}" for k, v in doc.items() if k != '_id' and k != 'id']) for doc in all_documents_list]
-        
-        return documents, ids
-        
-        
-=======
-            raise RuntimeError("❌ La collection ChromaDB n'est pas initialisée !")
-
-        if not list_chunks:
-            logging.error("❌ Aucun chunk de texte à insérer !")
-            return
-
-        # Générer un UUID pour chaque document
-        chroma_ids = [str(uuid.uuid4()) for _ in ids]
-
-        # Générer explicitement les embeddings avant l'ajout dans ChromaDB
-        embeddings = self.embedding_model.encode(list_chunks, show_progress_bar=True)
-
-        # Ajouter les documents en batch
-        for i in tqdm(range(0, len(list_chunks), batch_size), desc="Ajout des embeddings dans ChromaDB"):
-            batch_chunks = list_chunks[i:i + batch_size]
-            batch_ids = chroma_ids[i:i + batch_size]
-            batch_embeddings = embeddings[i:i + batch_size]
-
-            logging.info(f"📤 Ajout du batch {i} à {i + batch_size} ({len(batch_chunks)} documents)")
-
-            self.chroma_db.add(
-                documents=batch_chunks,
-                ids=batch_ids,
-                embeddings=batch_embeddings
-            )
-
-        logging.info(f"✅ {len(list_chunks)} documents ajoutés à ChromaDB avec succès !")
-
->>>>>>> 14201efd
-    def __call__(self) -> None:
-        """
-        Exécute tout le pipeline d'ingestion :
-        1. Récupération des documents depuis MongoDB
-        2. Nettoyage des textes
-        3. Suppression et recréation d'une collection dans ChromaDB
-        4. Ajout des embeddings
-        """
-<<<<<<< HEAD
-        
-        host = MONGO_HOST if MONGO_HOST != None else 'localhost'
-
-        corpus, ids = self.get_documents(host=host)
-        json_processor = JSONProcessor()
-        chunks = [json_processor.clean_text(doc) for doc in corpus]
-        self.chunks = chunks
-        self.ids = ids  
-        self._create_collection(path=self.path)
-        self.add_embeddings(list_chunks=chunks, ids=ids)
-
-=======
-        logging.info("🚀 Début du pipeline d'ingestion...")
-
-        try:
-            # Récupérer les documents et les IDs
-            corpus, ids = self.get_documents()
-            logging.info(f"📂 {len(corpus)} documents récupérés depuis MongoDB")
-
-            # Vérifications pour éviter les erreurs
-            if not corpus:
-                raise ValueError("❌ Aucun document à encoder ! Vérifiez MongoDB.")
-            if not isinstance(corpus[0], str):
-                raise TypeError(f"❌ Le format du document est incorrect : {type(corpus[0])}")
-
-            # Nettoyage des textes
-            json_processor = JSONProcessor()
-            cleaned_texts = [json_processor.clean_text(doc) for doc in corpus]
-            logging.info(f"📝 {len(cleaned_texts)} documents nettoyés.")
-
-            # Suppression et recréation de la collection ChromaDB
-            self.reset_chroma_collection()
-
-            # Ajout des embeddings
-            self.add_embeddings(list_chunks=cleaned_texts, ids=ids)
-
-            logging.info("✅ Pipeline d'ingestion terminé avec succès !")
-
-        except Exception as e:
-            logging.error(f"❌ Erreur lors du pipeline d'ingestion : {e}")
-            raise
-
->>>>>>> 14201efd
+import os
+import re
+import logging
+import chromadb
+import uuid
+from tqdm import tqdm
+from dotenv import load_dotenv
+
+from utils import JSONProcessor
+from database.db_management import MongoDB
+from sentence_transformers import SentenceTransformer
+from chromadb.config import Settings
+
+# Charger les variables d'environnement
+load_dotenv()
+MONGO_HOST = os.getenv('MONGO_HOST', 'localhost')
+
+class BDDChunks:
+    """
+    Classe pour gérer l'ingestion de données depuis MongoDB vers ChromaDB avec génération d'embeddings.
+    """
+
+    def __init__(self, embedding_model: str):
+        """
+        Initialise l'instance BDDChunks.
+
+        Args:
+            embedding_model (str): Modèle utilisé pour générer les embeddings.
+        """
+        self.client = chromadb.PersistentClient(
+            path="./chromadb",
+            settings=Settings(anonymized_telemetry=False)
+        )
+        self.embedding_model = SentenceTransformer(embedding_model)
+        self.embedding_name = embedding_model
+        self.chroma_db = None  # La collection sera créée dynamiquement
+        self.collection_name = "dechets_collection"
+
+    def reset_chroma_collection(self) -> None:
+        """
+        Supprime l'ancienne collection pour éviter les doublons et la recrée proprement.
+        """
+        try:
+            self.client.delete_collection(self.collection_name)
+            logging.info(f"🗑️ Collection ChromaDB '{self.collection_name}' supprimée.")
+        except Exception:
+            logging.warning(f"⚠️ Impossible de supprimer la collection '{self.collection_name}', peut-être inexistante.")
+
+        # Création de la nouvelle collection
+        self.chroma_db = self.client.get_or_create_collection(name=self.collection_name)
+        logging.info(f"✅ Nouvelle collection ChromaDB créée : {self.collection_name}")
+
+    def get_documents(self, collection: str = 'dechets', database: str = 'rag') -> tuple[list[str], list[str]]:
+        """
+        Récupère les documents de MongoDB.
+
+        Args:
+            collection (str, optional): Nom de la collection MongoDB. Defaults to 'dechets'.
+            database (str, optional): Nom de la base MongoDB. Defaults to 'rag'.
+
+        Returns:
+            tuple[list[str], list[str]]: Liste des documents texte et des IDs.
+        """
+        mongo_db = MongoDB(db_name=database, collection_name=collection, host=MONGO_HOST)
+        all_documents = mongo_db.query_collection(db_name=database, collection_name=collection, query={})
+
+        if not all_documents:
+            logging.warning("⚠️ Aucun document trouvé dans MongoDB ! Vérifiez la base de données.")
+
+        ids = [str(doc['_id']) for doc in all_documents]
+        documents = [
+            " ".join([f"{k}: {v}" for k, v in doc.items() if k not in ['_id', 'id']])
+            for doc in all_documents
+        ]
+
+        return documents, ids
+
+    def add_embeddings(self, list_chunks: list[str], ids: list[str], batch_size: int = 100) -> None:
+        """
+        Ajoute des embeddings et métadonnées dans ChromaDB.
+
+        Args:
+            list_chunks (list[str]): Liste des textes à indexer.
+            ids (list[str]): Liste des IDs MongoDB correspondant aux documents.
+            batch_size (int): Nombre de documents traités par lot.
+        """
+        if self.chroma_db is None:
+          
+            raise RuntimeError("Must instantiate a ChromaDB collection first!")
+        if len(list_chunks) < batch_size:
+            batch_size_for_chromadb = len(list_chunks)
+        else:
+            batch_size_for_chromadb = batch_size
+        
+        # Divide ids and chunks into lists of max 160
+        divided_chunks = [list_chunks[i:i + 160] for i in range(0, len(list_chunks), 160)]
+        divided_ids = [ids[i:i + 160] for i in range(0, len(ids), 160)]
+        for i in tqdm(range(len(divided_chunks))): 
+            self.chroma_db.add(documents=divided_chunks[i], ids=divided_ids[i])
+
+
+    def get_documents(self, host: str, collection: str='dechets', database: str='rag') -> tuple[list[str], list[str]]:
+        
+        mongoDb = MongoDB(
+            db_name=database,
+            collection_name=collection, 
+            host=host
+            )
+        
+        
+
+        all_documents_list = mongoDb.query_collection(database, collection, dict()) # version originale, dict pour tout prendre, est-ce que l'output est le même ?
+        ids = [str(doc['_id']) for doc in all_documents_list]
+        documents = [" ".join([f"{k}: {v}" for k, v in doc.items() if k != '_id' and k != 'id']) for doc in all_documents_list]
+        
+        return documents, ids
+        
+        
+
+    def __call__(self) -> None:
+        """
+        Exécute tout le pipeline d'ingestion :
+        1. Récupération des documents depuis MongoDB
+        2. Nettoyage des textes
+        3. Suppression et recréation d'une collection dans ChromaDB
+        4. Ajout des embeddings
+        """
+
+        logging.info("🚀 Début du pipeline d'ingestion...")
+
+        try:
+            host = MONGO_HOST if MONGO_HOST != None else 'localhost'
+            # Récupérer les documents et les IDs
+            corpus, ids = self.get_documents(host=host)
+            logging.info(f"📂 {len(corpus)} documents récupérés depuis MongoDB")
+
+            # Vérifications pour éviter les erreurs
+            if not corpus:
+                raise ValueError("❌ Aucun document à encoder ! Vérifiez MongoDB.")
+            if not isinstance(corpus[0], str):
+                raise TypeError(f"❌ Le format du document est incorrect : {type(corpus[0])}")
+
+            # Nettoyage des textes
+            json_processor = JSONProcessor()
+            cleaned_texts = [json_processor.clean_text(doc) for doc in corpus]
+            logging.info(f"📝 {len(cleaned_texts)} documents nettoyés.")
+            self.chunks = chunks
+            self.ids = ids  
+            self._create_collection(path=self.path)
+            # Ajout des embeddings
+            self.add_embeddings(list_chunks=cleaned_texts, ids=ids)
+
+            logging.info("✅ Pipeline d'ingestion terminé avec succès !")
+
+        except Exception as e:
+            logging.error(f"❌ Erreur lors du pipeline d'ingestion : {e}")
+            raise
+