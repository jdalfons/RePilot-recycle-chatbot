--- conflicted
+++ resolved
@@ -1,361 +1,318 @@
-import logging
-from typing import Any
-import uuid
-
-from ecologits import EcoLogits
-
-from dotenv import load_dotenv, find_dotenv
-import litellm
-import numpy as np
-from numpy.typing import NDArray
-
-from database.db_management import db
-from rag_simulation.schema import Query
-from guardrail.service import guardrail_instance
-from rag_simulation.corpus_ingestion import BDDChunks
-from rag_simulation.wrapper import track_latency
-
-load_dotenv(find_dotenv())
-
-
-class AugmentedRAG:
-    """A class for performing an advanced RAG process.
-
-    This class utilizes a retrieval process to fetch relevant information from a
-    database (or corpus) and then passes it to a generative model for further processing.
-
-    """
-
-    def __init__(
-        self,
-        generation_model: str,
-        role_prompt: str,
-        bdd_chunks: BDDChunks,
-        max_tokens: int,
-        temperature: int,
-        top_n: int = 2,
-        selected_city: str = "Grand Lyon Métropole",
-    ) -> None:
-        """
-        Initializes the AugmentedRAG class with the provided parameters.
-
-        Args:
-            generation_model (str): The model used for generating responses.
-            role_prompt (str): The role of the model as specified by the prompt.
-            bdd_chunks (Any): The database or chunks of information used in the retrieval process.
-            max_tokens (int): Maximum number of tokens to generate.
-            temperature (int): The temperature setting for the generative model.
-            top_n (int, optional): The number of top documents to retrieve. Defaults to 2.
-            selected_city (str, optional): The selected city for which to retrieve information. Defaults to "Grand Lyon Métropole".
-        """
-        self.llm = generation_model
-        self.bdd = bdd_chunks
-        self.top_n = top_n
-        self.role_prompt = role_prompt
-        self.max_tokens = max_tokens
-        self.temperature = temperature
-        self.db = db
-        self.selected_city = selected_city
-        self.embedding_name = self.bdd.embedding_name
-      
-        # Vérification de l'initialisation correcte
-        if not self.bdd:
-            raise ValueError("❌ L'instance BDDChunks n'est pas initialisée !")
-    
-    def build_prompt(
-        self, context: list[str], history: str, query: str
-    ) -> list[dict[str, str]]:
-        """
-        Builds a prompt string for a conversational agent based on the given context and query.
-
-        Args:
-            context (str): The context information, typically extracted from books or other sources.
-            history (str): The history of the conversation so far.
-            query (str): The user's query or question.
-
-        Returns:
-            list[dict[str, str]]: The RAG prompt in the OpenAI format
-        """
-
-        # Ajout de contexte pour les villes en fonction de la ville choisi par l'utilisateur
-        contexte_couleur_bac_ville = ""
-        if self.selected_city == "Grand Lyon Métropole":
-            contexte_couleur_bac_ville = """
-            L'utilisateur se trouve à Grand Lyon Métropole.
-            Bac de couleur Vert pour déchets de type verre
-            Bac de couleur Jaune pour déchets de type plastique, papier et carton
-            Bac de couleur Gris pour déchets ménagers
-            Bac de couleur Marron pour déchets de type alimentaires
-            Pour le reste, dîtes a l'utilisateur que c'est non applicable"""
-
-        elif self.selected_city == "Paris":
-            contexte_couleur_bac_ville = """
-            L'utilisateur se trouve à Paris.
-            Trier les papiers, emballages en carton, métal et plastique dans le bac jaune ou Trilib.
-            Trier les bouteilles, bocaux et pots en verre dans le bac blanc ou Trilib' ou colonne à verre.
-            Trier les déchets alimentaires dans le bac marron.
-            Les déchets non triables doivent être jetés dans le bac vert ou gris après vérification (non encombrant, dangereux, médicaments, batteries)."""
-        
-        context_joined = "\n".join(context)
-        system_prompt = self.role_prompt
-        history_prompt = f"""
-        # Historique de conversation:
-        {history}
-        """
-        context_prompt = f"""
-        Tu disposes de la section "Contexte" pour t'aider à répondre aux questions.
-        # Contexte: 
-        {context_joined + contexte_couleur_bac_ville}
-        """
-        query_prompt = f"""
-        # Question:
-        {query}
-
-        # Réponse:
-        """
-        return [
-            {"role": "system", "content": system_prompt},
-            {"role": "assistant", "content": history_prompt}, # devrait plutôt être assistant ? (réponses antérieurs du model)
-            {"role": "assistant", "content": context_prompt}, # devrait plutôt être assistant ? (maintenir le contexte)
-            {"role": "user", "content": query_prompt},
-        ]
-
-    def _get_price_query(
-        self, model: str, input_token: int, output_token: int
-    ) -> float:
-        """
-        Calculates the price for the query based on the model and token usage.
-
-        Args:
-            model (str): The model name for which to calculate the cost.
-            input_token (int): The number of input tokens used.
-            output_token (int): The number of output tokens used.
-
-        Returns:
-            float: The total cost for the query based on token usage.
-        """
-        dict_price = {
-            "ministral-8b-latest": {"input": 0.10, "output": 0.10},
-            "ministral-3b-latest": {"input": 0.04, "output": 0.04},
-            "codestral-latest": {"input": 0.20, "output": 0.60},
-            "mistral-large-latest": {"input": 2, "output": 6},
-        }
-        price = dict_price[model]
-        return ((price["input"] / 10**6) * input_token) + (
-            (price["output"] / 10**6) * output_token
-        )
-
-    def _get_energy_usage(self, response: litellm.ModelResponse):
-        """
-        Extracts energy usage and global warming potential (GWP) from the response.
-
-        Parameters:
-            response (litellm.ModelResponse): The model response containing impact data.
-
-        Returns:
-            tuple: A tuple (energy_usage, gwp) if impacts are present, otherwise (None, None).
-        """
-        if hasattr(response, "impacts"):
-            try:
-                energy_usage = getattr(
-                    response.impacts.energy.value, "min", response.impacts.energy.value
-                )
-            except AttributeError:
-                energy_usage = None
-
-            try:
-                gwp = getattr(
-                    response.impacts.gwp.value, "min", response.impacts.gwp.value
-                )
-            except AttributeError:
-                gwp = None
-
-            return energy_usage, gwp
-
-        return None, None
-
-    @track_latency
-    def _generate(self, prompt_dict: list[dict[str, str]]) -> litellm.ModelResponse:
-        """
-        Generates a response from the LLM using the provided prompt.
-
-        Args:
-            prompt_dict (List[Dict[str, str]]): The prompt messages to send to the model.
-
-        Returns:
-            litellm.ModelResponse: The response generated by the model. The response is wrapped with a latency evaluator and the Ecologits wrapper.
-        """
-        EcoLogits.init(providers="litellm", electricity_mix_zone="FRA")
-        return litellm.completion(
-            model=f"mistral/{self.llm}",
-            messages=prompt_dict,
-            max_tokens=self.max_tokens,
-            temperature=self.temperature,
-        )  # type: ignore
-
-    def call_model(
-        self, query: str, context: list[str], prompt_dict: list[dict[str, str]]
-    ) -> Query:
-        """
-        Calls the LLM with the given prompt and returns the response as a Query object.
-
-        Args:
-            query (str): The input query to send to the LLM.
-            context (List[str]): A list of strings providing the context for the LLM.
-            prompt_dict (List[Dict[str, str]]): A list of dictionaries containing prompt details. (role from config.yml and chat history)
-
-        Returns:
-            Query: A Query object containing the response from the LLM and related data.
-        """
-        # Generate the response from the LLM using the provided prompt
-    
-        chat_response: dict[str, Any] = self._generate(prompt_dict=prompt_dict)
-        # Extract relevant information from the response
-        latency = chat_response["latency_ms"]
-        input_tokens = int(chat_response["result"].usage.prompt_tokens)
-        output_tokens = int(chat_response["result"].usage.completion_tokens)
-        # Extract energy usage and global warming potential (GWP)
-        energy_usage, gwp = self._get_energy_usage(response=chat_response["result"])
-        # Calculate the dollar cost for the query
-        dollar_cost = self._get_price_query(
-            model=self.llm, input_token=input_tokens, output_token=output_tokens
-        )
-        # Analyze safety of the query
-        safe = self.analyse_safety(query=query)
-        # Create and return a Query object with all the gathered data
-
-        query_obj = Query(
-        query_id=str(uuid.uuid4()),
-        query=query,
-        answer=str(chat_response["result"].choices[0].message.content),
-        context="\n".join(context),
-        safe=safe,
-        energy_usage=energy_usage,
-        gwp=gwp,
-        latency=latency,
-        completion_tokens=output_tokens,
-        prompt_tokens=input_tokens,
-        query_price=dollar_cost,
-        embedding_model=self.bdd.embedding_model.__class__.__name__,
-        generative_model=self.llm,
-    )
-        return query_obj
-        
-
-    def analyse_safety(self, query: str) -> bool:
-        """
-        Analyzes the safety of a query using a guardrail instance.
-
-        Args:
-            query (str): The input query to check for safety.
-
-        Returns:
-            bool: True if the query is safe, False otherwise.
-        """
-        return guardrail_instance.analyze_query(query=query)
-
-    def get_response(self, response: Query) -> str:
-        """
-        Returns the response from the LLM, or a guardrail warning if the query is flagged as unsafe.
-
-        Args:
-            response (Query): The Query object containing the response data.
-
-        Returns:
-            str: The answer from the LLM or a safety warning message.
-        """
-        if response.safe:
-            return response.answer
-        else:
-            return "**Guardrail activé**: Vous semblez vouloir détourner mon comportement! Veuillez reformuler. 🛡"
-
-    def __call__(self, query: str, history: dict[str, str]) -> str:
-        """
-        Exécute le processus RAG pour générer une réponse.
-
-        Args:
-            query (str): Question de l'utilisateur.
-            history (dict[str, str]): Historique de conversation.
-
-        Returns:
-            str: Réponse générée.
-        """
-<<<<<<< HEAD
-        chunks = self.bdd.chroma_db.query(
-            query_texts=[query + f" ville: {self.selected_city}"],
-            n_results=self.top_n, # Mettre n_results limite le rag à 2 résultats pour l'instant
-        )
-        # le self.top_n calcules la similarité entre les documents et le query
-        print("Chunks retrieved!")
-        
-        chunks_list: list[str] = chunks["documents"][0]
-    
-        
-
-        print("Building prompt...")
-        prompt_rag = self.build_prompt(
-            context=chunks_list, history=str(history), query=query 
-        ) 
-
-        response = self.call_model(
-            query=query, context=chunks_list, prompt_dict=prompt_rag
- 
-        )
-        # db.add_message(chat_id='1',  , query=response)
-        # VALUES ('Default Chat', 'admin', 'Hello', 'Hi! How can I help you?');
-        # db.add_message(
-        #     chat_title="Default Chat",
-        #     username="admin",
-        #     query='query',
-        #     answer="response",
-        # )
-        # print(response)
-        # db.add_query(
-        #     query = response,
-        #     chat_title="Default Chat",
-        #     username="user",
-        # )
-        # return response
-        # return (response, self.get_response(response=response))
-        return self.get_response(response=response)
- 
-
-=======
-        try:
-            results = self.bdd.chroma_db.query(query_texts=[query + f" ville: {self.selected_city}"],
-            n_results=self.top_n,) # Mettre n_results limite le rag à 2 résultats pour l'instant)
-      
-            if not results["documents"]:
-                return "❌ Aucun document pertinent trouvé pour répondre à votre question."
-
-            chunks_list = results["documents"][0]
-            print("Building prompt...")
-            prompt_rag = self.build_prompt(context=chunks_list, history=str(history), query=query)
-
-            query_obj = self.call_model(query=query, context=chunks_list, prompt_dict=prompt_rag)
-            
-             # ✅ Enregistrement dans la base
-            self.db.add_query(
-            query_id=query_obj.query_id,
-            query=query_obj.query,
-            answer=query_obj.answer,
-            embedding_model=query_obj.embedding_model,
-            generative_model=query_obj.generative_model,
-            context=query_obj.context,
-            safe=query_obj.safe,
-            latency=query_obj.latency,
-            completion_tokens=query_obj.completion_tokens,
-            prompt_tokens=query_obj.prompt_tokens,
-            query_price=query_obj.query_price,
-            energy_usage=query_obj.energy_usage,
-            gwp=query_obj.gwp,
-            )
-
-            return self.get_response(response=query_obj) 
-
-        except Exception as e:
-            logging.error(f"❌ Erreur dans AugmentedRAG : {e}")
-            return "Une erreur s'est produite lors du traitement de votre requête."
-
-
->>>>>>> e0b46807
+import logging
+from typing import Any
+import uuid
+
+from ecologits import EcoLogits
+
+from dotenv import load_dotenv, find_dotenv
+import litellm
+import numpy as np
+from numpy.typing import NDArray
+
+from database.db_management import db
+from rag_simulation.schema import Query
+from guardrail.service import guardrail_instance
+from rag_simulation.corpus_ingestion import BDDChunks
+from rag_simulation.wrapper import track_latency
+
+load_dotenv(find_dotenv())
+
+
+class AugmentedRAG:
+    """A class for performing an advanced RAG process.
+
+    This class utilizes a retrieval process to fetch relevant information from a
+    database (or corpus) and then passes it to a generative model for further processing.
+
+    """
+
+    def __init__(
+        self,
+        generation_model: str,
+        role_prompt: str,
+        bdd_chunks: BDDChunks,
+        max_tokens: int,
+        temperature: int,
+        top_n: int = 2,
+        selected_city: str = "Grand Lyon Métropole",
+    ) -> None:
+        """
+        Initializes the AugmentedRAG class with the provided parameters.
+
+        Args:
+            generation_model (str): The model used for generating responses.
+            role_prompt (str): The role of the model as specified by the prompt.
+            bdd_chunks (Any): The database or chunks of information used in the retrieval process.
+            max_tokens (int): Maximum number of tokens to generate.
+            temperature (int): The temperature setting for the generative model.
+            top_n (int, optional): The number of top documents to retrieve. Defaults to 2.
+            selected_city (str, optional): The selected city for which to retrieve information. Defaults to "Grand Lyon Métropole".
+        """
+        self.llm = generation_model
+        self.bdd = bdd_chunks
+        self.top_n = top_n
+        self.role_prompt = role_prompt
+        self.max_tokens = max_tokens
+        self.temperature = temperature
+        self.db = db
+        self.selected_city = selected_city
+        self.embedding_name = self.bdd.embedding_name
+      
+        # Vérification de l'initialisation correcte
+        if not self.bdd:
+            raise ValueError("❌ L'instance BDDChunks n'est pas initialisée !")
+    
+    def build_prompt(
+        self, context: list[str], history: str, query: str
+    ) -> list[dict[str, str]]:
+        """
+        Builds a prompt string for a conversational agent based on the given context and query.
+
+        Args:
+            context (str): The context information, typically extracted from books or other sources.
+            history (str): The history of the conversation so far.
+            query (str): The user's query or question.
+
+        Returns:
+            list[dict[str, str]]: The RAG prompt in the OpenAI format
+        """
+
+        # Ajout de contexte pour les villes en fonction de la ville choisi par l'utilisateur
+        contexte_couleur_bac_ville = ""
+        if self.selected_city == "Grand Lyon Métropole":
+            contexte_couleur_bac_ville = """
+            L'utilisateur se trouve à Grand Lyon Métropole.
+            Bac de couleur Vert pour déchets de type verre
+            Bac de couleur Jaune pour déchets de type plastique, papier et carton
+            Bac de couleur Gris pour déchets ménagers
+            Bac de couleur Marron pour déchets de type alimentaires
+            Pour le reste, dîtes a l'utilisateur que c'est non applicable"""
+
+        elif self.selected_city == "Paris":
+            contexte_couleur_bac_ville = """
+            L'utilisateur se trouve à Paris.
+            Trier les papiers, emballages en carton, métal et plastique dans le bac jaune ou Trilib.
+            Trier les bouteilles, bocaux et pots en verre dans le bac blanc ou Trilib' ou colonne à verre.
+            Trier les déchets alimentaires dans le bac marron.
+            Les déchets non triables doivent être jetés dans le bac vert ou gris après vérification (non encombrant, dangereux, médicaments, batteries)."""
+        
+        context_joined = "\n".join(context)
+        system_prompt = self.role_prompt
+        history_prompt = f"""
+        # Historique de conversation:
+        {history}
+        """
+        context_prompt = f"""
+        Tu disposes de la section "Contexte" pour t'aider à répondre aux questions.
+        # Contexte: 
+        {context_joined + contexte_couleur_bac_ville}
+        """
+        query_prompt = f"""
+        # Question:
+        {query}
+
+        # Réponse:
+        """
+        return [
+            {"role": "system", "content": system_prompt},
+            {"role": "assistant", "content": history_prompt}, # devrait plutôt être assistant ? (réponses antérieurs du model)
+            {"role": "assistant", "content": context_prompt}, # devrait plutôt être assistant ? (maintenir le contexte)
+            {"role": "user", "content": query_prompt},
+        ]
+
+    def _get_price_query(
+        self, model: str, input_token: int, output_token: int
+    ) -> float:
+        """
+        Calculates the price for the query based on the model and token usage.
+
+        Args:
+            model (str): The model name for which to calculate the cost.
+            input_token (int): The number of input tokens used.
+            output_token (int): The number of output tokens used.
+
+        Returns:
+            float: The total cost for the query based on token usage.
+        """
+        dict_price = {
+            "ministral-8b-latest": {"input": 0.10, "output": 0.10},
+            "ministral-3b-latest": {"input": 0.04, "output": 0.04},
+            "codestral-latest": {"input": 0.20, "output": 0.60},
+            "mistral-large-latest": {"input": 2, "output": 6},
+        }
+        price = dict_price[model]
+        return ((price["input"] / 10**6) * input_token) + (
+            (price["output"] / 10**6) * output_token
+        )
+
+    def _get_energy_usage(self, response: litellm.ModelResponse):
+        """
+        Extracts energy usage and global warming potential (GWP) from the response.
+
+        Parameters:
+            response (litellm.ModelResponse): The model response containing impact data.
+
+        Returns:
+            tuple: A tuple (energy_usage, gwp) if impacts are present, otherwise (None, None).
+        """
+        if hasattr(response, "impacts"):
+            try:
+                energy_usage = getattr(
+                    response.impacts.energy.value, "min", response.impacts.energy.value
+                )
+            except AttributeError:
+                energy_usage = None
+
+            try:
+                gwp = getattr(
+                    response.impacts.gwp.value, "min", response.impacts.gwp.value
+                )
+            except AttributeError:
+                gwp = None
+
+            return energy_usage, gwp
+
+        return None, None
+
+    @track_latency
+    def _generate(self, prompt_dict: list[dict[str, str]]) -> litellm.ModelResponse:
+        """
+        Generates a response from the LLM using the provided prompt.
+
+        Args:
+            prompt_dict (List[Dict[str, str]]): The prompt messages to send to the model.
+
+        Returns:
+            litellm.ModelResponse: The response generated by the model. The response is wrapped with a latency evaluator and the Ecologits wrapper.
+        """
+        EcoLogits.init(providers="litellm", electricity_mix_zone="FRA")
+        return litellm.completion(
+            model=f"mistral/{self.llm}",
+            messages=prompt_dict,
+            max_tokens=self.max_tokens,
+            temperature=self.temperature,
+        )  # type: ignore
+
+    def call_model(
+        self, query: str, context: list[str], prompt_dict: list[dict[str, str]]
+    ) -> Query:
+        """
+        Calls the LLM with the given prompt and returns the response as a Query object.
+
+        Args:
+            query (str): The input query to send to the LLM.
+            context (List[str]): A list of strings providing the context for the LLM.
+            prompt_dict (List[Dict[str, str]]): A list of dictionaries containing prompt details. (role from config.yml and chat history)
+
+        Returns:
+            Query: A Query object containing the response from the LLM and related data.
+        """
+        # Generate the response from the LLM using the provided prompt
+    
+        chat_response: dict[str, Any] = self._generate(prompt_dict=prompt_dict)
+        # Extract relevant information from the response
+        latency = chat_response["latency_ms"]
+        input_tokens = int(chat_response["result"].usage.prompt_tokens)
+        output_tokens = int(chat_response["result"].usage.completion_tokens)
+        # Extract energy usage and global warming potential (GWP)
+        energy_usage, gwp = self._get_energy_usage(response=chat_response["result"])
+        # Calculate the dollar cost for the query
+        dollar_cost = self._get_price_query(
+            model=self.llm, input_token=input_tokens, output_token=output_tokens
+        )
+        # Analyze safety of the query
+        safe = self.analyse_safety(query=query)
+        # Create and return a Query object with all the gathered data
+
+        query_obj = Query(
+        query_id=str(uuid.uuid4()),
+        query=query,
+        answer=str(chat_response["result"].choices[0].message.content),
+        context="\n".join(context),
+        safe=safe,
+        energy_usage=energy_usage,
+        gwp=gwp,
+        latency=latency,
+        completion_tokens=output_tokens,
+        prompt_tokens=input_tokens,
+        query_price=dollar_cost,
+        embedding_model=self.bdd.embedding_model.__class__.__name__,
+        generative_model=self.llm,
+    )
+        return query_obj
+        
+
+    def analyse_safety(self, query: str) -> bool:
+        """
+        Analyzes the safety of a query using a guardrail instance.
+
+        Args:
+            query (str): The input query to check for safety.
+
+        Returns:
+            bool: True if the query is safe, False otherwise.
+        """
+        return guardrail_instance.analyze_query(query=query)
+
+    def get_response(self, response: Query) -> str:
+        """
+        Returns the response from the LLM, or a guardrail warning if the query is flagged as unsafe.
+
+        Args:
+            response (Query): The Query object containing the response data.
+
+        Returns:
+            str: The answer from the LLM or a safety warning message.
+        """
+        if response.safe:
+            return response.answer
+        else:
+            return "**Guardrail activé**: Vous semblez vouloir détourner mon comportement! Veuillez reformuler. 🛡"
+
+    def __call__(self, query: str, history: dict[str, str]) -> str:
+        """
+        Exécute le processus RAG pour générer une réponse.
+
+        Args:
+            query (str): Question de l'utilisateur.
+            history (dict[str, str]): Historique de conversation.
+
+        Returns:
+            str: Réponse générée.
+        """
+        try:
+            results = self.bdd.chroma_db.query(query_texts=[query + f" ville: {self.selected_city}"],
+            n_results=self.top_n,) # Mettre n_results limite le rag à 2 résultats pour l'instant)
+      
+            if not results["documents"]:
+                return "❌ Aucun document pertinent trouvé pour répondre à votre question."
+
+            chunks_list = results["documents"][0]
+            print("Building prompt...")
+            prompt_rag = self.build_prompt(context=chunks_list, history=str(history), query=query)
+
+            query_obj = self.call_model(query=query, context=chunks_list, prompt_dict=prompt_rag)
+            
+             # ✅ Enregistrement dans la base
+            self.db.add_query(
+            query_id=query_obj.query_id,
+            query=query_obj.query,
+            answer=query_obj.answer,
+            embedding_model=query_obj.embedding_model,
+            generative_model=query_obj.generative_model,
+            context=query_obj.context,
+            safe=query_obj.safe,
+            latency=query_obj.latency,
+            completion_tokens=query_obj.completion_tokens,
+            prompt_tokens=query_obj.prompt_tokens,
+            query_price=query_obj.query_price,
+            energy_usage=query_obj.energy_usage,
+            gwp=query_obj.gwp,
+            )
+
+            return self.get_response(response=query_obj) 
+
+        except Exception as e:
+            logging.error(f"❌ Erreur dans AugmentedRAG : {e}")
+            return "Une erreur s'est produite lors du traitement de votre requête."
+